steps:

##
# Bootstrap
##
- powershell: ./bootstrap.ps1
  displayName: "Run bootstrap.ps1"
  workingDirectory: $(System.DefaultWorkingDirectory)

##
# Pre-reqs
##
- task: NuGetToolInstaller@0
  displayName: 'Use NuGet 5.6.0'
  inputs:
    versionSpec: '5.6.0'

- task: UseDotNet@2
  displayName: 'Use .NET Core SDK 3.1.300'
  inputs:
    packageType: sdk
<<<<<<< HEAD
    version: '3.1.300'

- task: Npm@1
  displayName: 'Install vsce'
  inputs:
    command: custom
    verbose: false
    customCommand: 'install -g vsce'
=======
    version: '3.1.300'
>>>>>>> bcc86744
<|MERGE_RESOLUTION|>--- conflicted
+++ resolved
@@ -19,15 +19,4 @@
   displayName: 'Use .NET Core SDK 3.1.300'
   inputs:
     packageType: sdk
-<<<<<<< HEAD
-    version: '3.1.300'
-
-- task: Npm@1
-  displayName: 'Install vsce'
-  inputs:
-    command: custom
-    verbose: false
-    customCommand: 'install -g vsce'
-=======
-    version: '3.1.300'
->>>>>>> bcc86744
+    version: '3.1.300'