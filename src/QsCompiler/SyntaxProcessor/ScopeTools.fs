--- conflicted
+++ resolved
@@ -18,41 +18,6 @@
 
 
 /// Used to represent all properties that need to be tracked for verifying the built syntax tree, but are not needed after.
-<<<<<<< HEAD
-/// Specifically, the tracked properties are pushed and popped for each scope. 
-type private TrackedScope = private {
-    /// used to track all local variables defined on this scope, as well as their inferred information
-    LocalVariables : Dictionary<string, LocalVariableDeclaration<string>>
-    /// contains the set of functors that each operation called on this scope needs to support
-    RequiredFunctorSupport : ImmutableHashSet<QsFunctor>
-}
-    with
-
-    /// Given all functors that need to be applied to a particular operation call, 
-    /// combines them into the set of functors that that operation needs to support.
-    static member internal CombinedFunctorSupport functors = 
-        let rec requiredSupport current = function
-            | [] -> current
-            | Adjoint :: tail -> 
-                if not (current |> List.contains Adjoint) then requiredSupport (Adjoint :: current) tail
-                else requiredSupport [for f in current do if f <> Adjoint then yield f] tail
-            | Controlled :: tail -> 
-                if current |> List.contains Controlled then requiredSupport current tail
-                else requiredSupport (Controlled :: current) tail
-        requiredSupport [] functors
-
-
-/// <summary>
-/// The <see cref="SymbolTracker"/> class does *not* make a copy of the given <see cref="NamespaceManager"/>, 
-/// but instead will throw an <see cref="InvalidOperationException"/> upon accessing its content if that content has been modified 
-/// (i.e. if the version number of the <see cref="NamespaceManager"/> has changed). 
-/// </summary>
-/// <exception cref="ArgumentException">
-/// The given <see cref="NamespaceManager"/> does not contain all resolutions, or does not contain a callable with the given parent name.
-/// </exception>
-type SymbolTracker(globals : NamespaceManager, sourceFile, parent : QsQualifiedName) =  
-// TODO: once we support type specialiations, the parent needs to be the specialization name rather than the callable name
-=======
 /// Specifically, the tracked properties are pushed and popped for each scope.
 type private TrackedScope =
     private
@@ -87,14 +52,16 @@
             requiredSupport [] functors
 
 
-/// The SymbolTracker class does *not* make a copy of the given NamespaceManager,
-/// but instead will throw an InvalidOperationException upon accessing its content if that content has been modified
-/// (i.e. if the version number of the NamespaceManager has changed).
-/// The constructor throws an ArgumentException if the given NamespaceManager does not contain all resolutions,
-/// or if a callable with the given parent name does not exist in the given NamespaceManager.
+/// <summary>
+/// The <see cref="SymbolTracker"/> class does *not* make a copy of the given <see cref="NamespaceManager"/>,
+/// but instead will throw an <see cref="InvalidOperationException"/> upon accessing its content if that content has been modified
+/// (i.e. if the version number of the <see cref="NamespaceManager"/> has changed).
+/// </summary>
+/// <exception cref="ArgumentException">
+/// The given <see cref="NamespaceManager"/> does not contain all resolutions, or does not contain a callable with the given parent name.
+/// </exception>
 type SymbolTracker(globals: NamespaceManager, sourceFile, parent: QsQualifiedName) =
     // TODO: once we support type specialiations, the parent needs to be the specialization name rather than the callable name
->>>>>>> ea1f8f0b
 
     do
         if not globals.ContainsResolutions
@@ -209,45 +176,15 @@
         pushedScopes <- pushedScopes.Tail
 
 
-<<<<<<< HEAD
     /// <summary>
-    /// Verifies that no global type or callable with the same name as the one in the given variable declaration already exists, 
-    /// and that no local variable with that name is visible on the current scope. 
-    /// If the verification fails, does nothing and adds a suitable diagnostic to the returned array of diagnostics, 
-    /// and otherwise pushes the given variable declaration as local variable into the current scope.
-    /// Returns true and an empty array of diagnostics if the declaration has been successfully added, 
-    /// and returns false as well as an array with diagnostics otherwise. 
-    /// </summary>
-    /// <exception cref="InvalidOperationException">No scope is currently open.</exception>
-    member this.TryAddVariableDeclartion (decl : LocalVariableDeclaration<string>) =
-        if pushedScopes.Length = 0 then InvalidOperationException "no scope is currently open" |> raise
-        if (globalTypeWithName (None, decl.VariableName)) <> NotFound then false, [| decl.Range |> QsCompilerDiagnostic.Error (ErrorCode.GlobalTypeAlreadyExists, [decl.VariableName]) |]
-        elif (globalCallableWithName (None, decl.VariableName)) <> NotFound then false, [| decl.Range |> QsCompilerDiagnostic.Error (ErrorCode.GlobalCallableAlreadyExists, [decl.VariableName]) |]
-        elif (localVariableWithName decl.VariableName) <> Null then false, [| decl.Range |> QsCompilerDiagnostic.Error (ErrorCode.LocalVariableAlreadyExists, [decl.VariableName]) |]
-        else pushedScopes.Head.LocalVariables.Add(decl.VariableName, decl); true, [||]
-
-    /// <summary>
-    /// If the variable name in the given variable declaration is valid, 
-    /// verifies that no global type or callable with that name already exists, 
-    /// and that no local variable with that name is visible on the current scope. 
-    /// If that is the case, pushed the given variable declaration as local variable into the current scope.
-    /// If the verification fails, does nothing and adds a suitable diagnostic to the returned array of diagnostics.
-    /// If the variable name is not valid, does nothing and does not generate any diagnostics. 
-    /// Returns true and an empty array of diagnostics if the declaration has been successfully added, 
-    /// and returns false as well as an array with diagnostics otherwise. 
-    /// </summary>
-    /// <exception cref="InvalidOperationException">No scope is currently open.</exception>
-    member this.TryAddVariableDeclartion (decl : LocalVariableDeclaration<QsLocalSymbol>) =
-        if pushedScopes.Length = 0 then InvalidOperationException "no scope is currently open" |> raise
-        match decl.VariableName with 
-=======
     /// Verifies that no global type or callable with the same name as the one in the given variable declaration already exists,
     /// and that no local variable with that name is visible on the current scope.
     /// If the verification fails, does nothing and adds a suitable diagnostic to the returned array of diagnostics,
     /// and otherwise pushes the given variable declaration as local variable into the current scope.
     /// Returns true and an empty array of diagnostics if the declaration has been successfully added,
     /// and returns false as well as an array with diagnostics otherwise.
-    /// Throws an InvalidOperationException if no scope is currently open.
+    /// </summary>
+    /// <exception cref="InvalidOperationException">No scope is currently open.</exception>
     member this.TryAddVariableDeclartion(decl: LocalVariableDeclaration<string>) =
         if pushedScopes.Length = 0
         then InvalidOperationException "no scope is currently open" |> raise
@@ -273,6 +210,7 @@
             pushedScopes.Head.LocalVariables.Add(decl.VariableName, decl)
             true, [||]
 
+    /// <summary>
     /// If the variable name in the given variable declaration is valid,
     /// verifies that no global type or callable with that name already exists,
     /// and that no local variable with that name is visible on the current scope.
@@ -281,13 +219,13 @@
     /// If the variable name is not valid, does nothing and does not generate any diagnostics.
     /// Returns true and an empty array of diagnostics if the declaration has been successfully added,
     /// and returns false as well as an array with diagnostics otherwise.
-    /// Throws an InvalidOperationException if no scope is currently open.
+    /// </summary>
+    /// <exception cref="InvalidOperationException">No scope is currently open.</exception>
     member this.TryAddVariableDeclartion(decl: LocalVariableDeclaration<QsLocalSymbol>) =
         if pushedScopes.Length = 0
         then InvalidOperationException "no scope is currently open" |> raise
 
         match decl.VariableName with
->>>>>>> ea1f8f0b
         | InvalidName -> false, [||]
         | ValidName name ->
             let mut, qDep = decl.InferredInformation.IsMutable, decl.InferredInformation.HasLocalQuantumDependency
