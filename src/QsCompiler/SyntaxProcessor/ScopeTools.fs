--- conflicted
+++ resolved
@@ -424,36 +424,22 @@
     /// Thrown if the given namespace manager does not contain all resolutions or if the specialization's parent does
     /// not exist in the given namespace manager.
     /// </exception>
-<<<<<<< HEAD
-    static member Create
-        (nsManager : NamespaceManager) capability processorArchitecture (spec : SpecializationDeclarationHeader) =
-        match nsManager.TryGetCallable spec.Parent (spec.Parent.Namespace, Source.assemblyOrCode spec.Source) with
-        | Found declaration ->
-            { Globals = nsManager
-              Symbols = SymbolTracker (nsManager, Source.assemblyOrCode spec.Source, spec.Parent)
-              IsInOperation = declaration.Kind = Operation
-              IsInIfCondition = false
-              ReturnType = StripPositionInfo.Apply declaration.Signature.ReturnType
-              Capability = capability
-              ProcessorArchitecture = processorArchitecture }
-=======
     static member Create (nsManager: NamespaceManager)
                          capability
                          processorArchitecture
                          (spec: SpecializationDeclarationHeader)
                          =
-        match nsManager.TryGetCallable spec.Parent (spec.Parent.Namespace, spec.SourceFile) with
+        match nsManager.TryGetCallable spec.Parent (spec.Parent.Namespace, Source.assemblyOrCode spec.Source) with
         | Found declaration ->
             {
                 Globals = nsManager
-                Symbols = SymbolTracker(nsManager, spec.SourceFile, spec.Parent)
+                Symbols = SymbolTracker(nsManager, Source.assemblyOrCode spec.Source, spec.Parent)
                 IsInOperation = declaration.Kind = Operation
                 IsInIfCondition = false
                 ReturnType = StripPositionInfo.Apply declaration.Signature.ReturnType
                 Capability = capability
                 ProcessorArchitecture = processorArchitecture
             }
->>>>>>> ea1f8f0b
         | _ -> raise <| ArgumentException "The specialization's parent callable does not exist."
 
     /// Returns a new scope context for an expression that is contained within the condition of an if- or
