﻿// Copyright (c) Microsoft Corporation. All rights reserved.
// Licensed under the MIT License.

module Microsoft.Quantum.QsCompiler.SyntaxProcessing.Expressions

open System
open System.Collections.Generic
open System.Collections.Immutable
open System.Linq
open Microsoft.Quantum.QsCompiler
open Microsoft.Quantum.QsCompiler.DataTypes
open Microsoft.Quantum.QsCompiler.Diagnostics
open Microsoft.Quantum.QsCompiler.ReservedKeywords.AssemblyConstants
open Microsoft.Quantum.QsCompiler.SyntaxExtensions
open Microsoft.Quantum.QsCompiler.SyntaxGenerator
open Microsoft.Quantum.QsCompiler.SyntaxProcessing.VerificationTools
open Microsoft.Quantum.QsCompiler.SyntaxTokens
open Microsoft.Quantum.QsCompiler.SyntaxTree
open Microsoft.Quantum.QsCompiler.TextProcessing.Keywords
open Microsoft.Quantum.QsCompiler.Transformations.Core
open Microsoft.Quantum.QsCompiler.Transformations.QsCodeOutput


// utils for verifying types in expressions

type private StripInferredInfoFromType() =
    inherit TypeTransformationBase()

    default this.OnCallableInformation opInfo =
        let characteristics = this.OnCharacteristicsExpression opInfo.Characteristics
        CallableInformation.New(characteristics, InferredCallableInformation.NoInformation)

    override this.OnRangeInformation _ = Null

let private StripInferredInfoFromType = (new StripInferredInfoFromType()).OnType

/// used for type matching arguments in call-like expressions
type private Variance =
    | Covariant
    | Contravariant
    | Invariant

let private invalid = InvalidType |> ResolvedType.New

let private ExprWithoutTypeArgs isMutable (ex, t, dep, range) =
    let inferred = InferredExpressionInformation.New(isMutable = isMutable, quantumDep = dep)
    TypedExpression.New(ex, ImmutableDictionary.Empty, t, inferred, range)

let private missingFunctors (target: ImmutableHashSet<_>, given) =
    let mapFunctors fs =
        fs
        |> Seq.map (function
            | Adjoint -> qsAdjointFunctor.id
            | Controlled -> qsControlledFunctor.id)
        |> Seq.toList

    match given with
    | Some fList -> target.Except(fList) |> mapFunctors
    | None -> if target.Any() then target |> mapFunctors else [ "(None)" ]

/// Return the string representation for a ResolveType.
/// User defined types are represented by their full name.
let internal toString (t: ResolvedType) = SyntaxTreeToQsharp.Default.ToCode t

/// Given two resolve types, determines and returns a common base type if such a type exists,
/// or pushes adds a suitable error using addError and returns invalid type if a common base type does not exist.
/// Adds an ExpressionOfUnknownType error if either of the types contains a missing type.
/// Adds an InvalidUseOfTypeParameterizedObject error if the types contain external type parameters,
/// i.e. type parameters that do not belong to the given parent (callable specialization).
/// Adds a ConstrainsTypeParameter error if an internal type parameter (i.e. one that belongs to the given parent) in one type
/// does not correspond to the same type parameter in the other type (or an invalid type).
/// Note: the only subtyping that occurs is due to operation supporting only a proper subset of the functors supported by their derived type.
/// This subtyping carries over to tuple types containing operations, and callable types containing operations as within their in- and/or output type.
/// However, arrays in particular are treated as invariant;
/// i.e. an array of operations of type t1 are *not* a subtype of arrays of operations of type t2 even if t1 is a subtype of t2.
let private CommonBaseType addError
                           mismatchErr
                           parent
                           (lhsType: ResolvedType, lhsRange)
                           (rhsType: ResolvedType, rhsRange)
                           : ResolvedType =
    let raiseError errCode (lhsCond, rhsCond) =
        if lhsCond then lhsRange |> addError errCode
        if rhsCond then rhsRange |> addError errCode
        invalid

    let rec matchInAndOutputType variance (i1, o1) (i2, o2) =
        let inputVariance =
            match variance with
            | Covariant -> Contravariant
            | Contravariant -> Covariant
            | Invariant -> Invariant

        let argType = matchTypes inputVariance (i1, i2) // variance changes for the argument type *only*
        let resType = matchTypes variance (o1, o2)
        argType, resType

    and commonOpType variance ((i1, o1), s1: CallableInformation) ((i2, o2), s2: CallableInformation) =
        let argType, resType = matchInAndOutputType variance (i1, o1) (i2, o2)

        let characteristics =
            match variance with
            | Covariant -> CallableInformation.Common [ s1; s2 ]
            | Contravariant -> // no information can ever be inferred in this case, since contravariance only occurs within the type signatures of passed callables
                CallableInformation.New
                    (Union(s1.Characteristics, s2.Characteristics) |> ResolvedCharacteristics.New,
                     InferredCallableInformation.NoInformation)
            | Invariant when s1.Characteristics.AreInvalid
                             || s2.Characteristics.AreInvalid
                             || s1.Characteristics.GetProperties().SetEquals(s2.Characteristics.GetProperties()) ->
                let characteristics = if s1.Characteristics.AreInvalid then s2.Characteristics else s1.Characteristics

                let inferred =
                    InferredCallableInformation.Common [ s1.InferredInformation
                                                         s2.InferredInformation ]

                CallableInformation.New(characteristics, inferred)
            | Invariant ->
                raiseError mismatchErr (true, true) |> ignore

                CallableInformation.New
                    (ResolvedCharacteristics.New InvalidSetExpr, InferredCallableInformation.NoInformation)

        QsTypeKind.Operation((argType, resType), characteristics) |> ResolvedType.New

    and matchTypes variance (t1: ResolvedType, t2: ResolvedType) =
        match t1.Resolution, t2.Resolution with
        | _ when t1.isMissing || t2.isMissing ->
            raiseError (ErrorCode.ExpressionOfUnknownType, []) (t1.isMissing, t2.isMissing)
        | QsTypeKind.ArrayType b1, QsTypeKind.ArrayType b2 when b1.isMissing || b2.isMissing ->
            if b1.isMissing then t2 else t1
        | QsTypeKind.ArrayType b1, QsTypeKind.ArrayType b2 ->
            matchTypes Invariant (b1, b2) |> ArrayType |> ResolvedType.New
        | QsTypeKind.TupleType ts1, QsTypeKind.TupleType ts2 when ts1.Length = ts2.Length ->
            (Seq.zip ts1 ts2 |> Seq.map (matchTypes variance)).ToImmutableArray()
            |> TupleType
            |> ResolvedType.New
        | QsTypeKind.UserDefinedType udt1, QsTypeKind.UserDefinedType udt2 when udt1 = udt2 -> t1
        | QsTypeKind.Operation ((i1, o1), l1), QsTypeKind.Operation ((i2, o2), l2) ->
            commonOpType variance ((i1, o1), l1) ((i2, o2), l2)
        | QsTypeKind.Function (i1, o1), QsTypeKind.Function (i2, o2) ->
            matchInAndOutputType variance (i1, o1) (i2, o2) |> QsTypeKind.Function |> ResolvedType.New
        | QsTypeKind.TypeParameter tp1, QsTypeKind.TypeParameter tp2 when tp1 = tp2 && tp1.Origin = parent -> t1
        | QsTypeKind.TypeParameter tp1, QsTypeKind.TypeParameter tp2 when tp1 = tp2 ->
            raiseError (ErrorCode.InvalidUseOfTypeParameterizedObject, []) (true, true)
        | QsTypeKind.TypeParameter tp, QsTypeKind.InvalidType when tp.Origin = parent -> t1
        | QsTypeKind.InvalidType, QsTypeKind.TypeParameter tp when tp.Origin = parent -> t2
        | QsTypeKind.TypeParameter _, _ ->
            raiseError (ErrorCode.ConstrainsTypeParameter, [ t1 |> toString ]) (true, false)
        | _, QsTypeKind.TypeParameter _ ->
            raiseError (ErrorCode.ConstrainsTypeParameter, [ t2 |> toString ]) (false, true)
        | _ when t1.isInvalid || t2.isInvalid -> if t1.isInvalid then t2 else t1
        | _ when t1 = t2 -> t1
        | _ -> raiseError mismatchErr (true, true)

    matchTypes Covariant (lhsType, rhsType)

/// Calls the given addWarning function with a suitable warning code and the given range
/// if the given expression contains an operation call.
let private VerifyConditionalExecution addWarning (ex: TypedExpression, range) =
    let isOperationCall (ex: TypedExpression) =
        match ex.Expression with
        | CallLikeExpression (method, _) when not (TypedExpression.IsPartialApplication ex.Expression) ->
            match method.ResolvedType.Resolution with
            | QsTypeKind.Operation (_, _) -> true
            | _ -> false
        | _ -> false

    if ex.Exists isOperationCall
    then range |> addWarning (WarningCode.ConditionalEvaluationOfOperationCall, [])

/// Given a function asExpected, returns the resolved type returned by that function if it returns Some,
/// and returns in invalid type otherwise, adding an ExpressionOfUnknownType error with the given range using addError
/// if the given type is a missing type.
let private VerifyIsOneOf asExpected errCode addError (exType: ResolvedType, range) =
    match asExpected exType with
    | Some exT -> exT
    | None when exType.isInvalid -> invalid
    | None when exType.isMissing ->
        range |> addError (ErrorCode.ExpressionOfUnknownType, [])
        invalid
    | None ->
        range |> addError errCode
        invalid

/// Verifies that the given resolved type is indeed of kind Unit,
/// adding an ExpectingUnitExpr error with the given range using addError otherwise.
/// If the given type is a missing type, also adds the corresponding ExpressionOfUnknownType error.
let internal VerifyIsUnit addError (exType, range) =
    let expectedUnit (t: ResolvedType) =
        if t.Resolution = UnitType then Some t else None

    VerifyIsOneOf expectedUnit (ErrorCode.ExpectingUnitExpr, []) addError (exType, range) |> ignore

/// Verifies that the given resolved type is indeed of kind String,
/// adding an ExpectingStringExpr error with the given range using addError otherwise.
/// If the given type is a missing type, also adds the corresponding ExpressionOfUnknownType error.
let internal VerifyIsString addError (exType, range) =
    let expectedString (t: ResolvedType) =
        if t.Resolution = String then Some t else None

    VerifyIsOneOf expectedString (ErrorCode.ExpectingStringExpr, [ exType |> toString ]) addError (exType, range)
    |> ignore

/// Verifies that the given resolved type is indeed a user defined type,
/// adding an ExpectingUserDefinedType error with the given range using addError otherwise.
/// If the given type is a missing type, also adds the corresponding ExpressionOfUnknownType error.
/// Calls the given processing function on the user defined type, passing it the given function to add errors for the given range.
let internal VerifyUdtWith processUdt addError (exType, range) =
    let pushErr err = range |> addError err

    let isUdt (t: ResolvedType) =
        match t.Resolution with
        | QsTypeKind.UserDefinedType udt -> Some(processUdt pushErr udt)
        | _ -> None

    VerifyIsOneOf isUdt (ErrorCode.ExpectingUserDefinedType, [ exType |> toString ]) addError (exType, range)

/// Verifies that the given resolved type is indeed of kind Bool,
/// adding an ExpectingBoolExpr error with the given range using addError otherwise.
/// If the given type is a missing type, also adds the corresponding ExpressionOfUnknownType error.
let internal VerifyIsBoolean addError (exType, range) =
    let expectedBool (t: ResolvedType) =
        if t.Resolution = Bool then Some t else None

    VerifyIsOneOf expectedBool (ErrorCode.ExpectingBoolExpr, [ exType |> toString ]) addError (exType, range)
    |> ignore

/// Verifies that both given resolved types are of kind Bool,
/// adding an ExpectingBoolExpr error with the corresponding range using addError otherwise.
/// If one of the given types is a missing type, also adds the corresponding ExpressionOfUnknownType error(s).
let private VerifyAreBooleans addError (lhsType, lhsRange) (rhsType, rhsRange) =
    VerifyIsBoolean addError (lhsType, lhsRange)
    VerifyIsBoolean addError (rhsType, rhsRange)

/// Verifies that the given resolved type is indeed of kind Int,
/// adding an ExpectingIntExpr error with the given range using addError otherwise.
/// If the given type is a missing type, also adds the corresponding ExpressionOfUnknownType error.
let internal VerifyIsInteger addError (exType, range) =
    let expectedInt (t: ResolvedType) =
        if t.Resolution = Int then Some t else None

    VerifyIsOneOf expectedInt (ErrorCode.ExpectingIntExpr, [ exType |> toString ]) addError (exType, range)
    |> ignore

/// Verifies that both given resolved types are of kind Int,
/// adding an ExpectingIntExpr error with the corresponding range using addError otherwise.
/// If one of the given types is a missing type, also adds the corresponding ExpressionOfUnknownType error(s).
let private VerifyAreIntegers addError (lhsType, lhsRange) (rhsType, rhsRange) =
    VerifyIsInteger addError (lhsType, lhsRange)
    VerifyIsInteger addError (rhsType, rhsRange)

/// Verifies that the given resolved type is indeed of kind Int or BigInt,
/// adding an ExpectingIntegralExpr error with the given range using addError otherwise.
/// If the given type is a missing type, also adds the corresponding ExpressionOfUnknownType error.
let internal VerifyIsIntegral addError (exType, range) =
    let expectedInt (t: ResolvedType) =
        if t.Resolution = Int || t.Resolution = BigInt
        then Some t
        else None

    VerifyIsOneOf expectedInt (ErrorCode.ExpectingIntegralExpr, [ exType |> toString ]) addError (exType, range)

/// Verifies that both given resolved types are of kind Int or BigInt, and that both are the same,
/// adding an ArgumentMismatchInBinaryOp or ExpectingIntegralExpr error with the corresponding range using addError otherwise.
/// If one of the given types is a missing type, also adds the corresponding ExpressionOfUnknownType error(s).
let private VerifyIntegralOp parent addError ((lhsType: ResolvedType), lhsRange) (rhsType: ResolvedType, rhsRange) =
    let exType =
        CommonBaseType
            addError
            (ErrorCode.ArgumentMismatchInBinaryOp, [ lhsType |> toString; rhsType |> toString ])
            parent
            (lhsType, lhsRange)
            (rhsType, rhsRange)

    VerifyIsIntegral addError (exType, rhsRange)

/// Verifies that the given resolved type indeed supports arithmetic operations,
/// adding an InvalidTypeInArithmeticExpr error with the given range using addError otherwise.
/// If the given type is a missing type, also adds the corresponding ExpressionOfUnknownType error.
/// Returns the type of the arithmetic expression.
let private VerifySupportsArithmetic addError (exType, range) =
    let expected (t: ResolvedType) = t.supportsArithmetic
    VerifyIsOneOf expected (ErrorCode.InvalidTypeInArithmeticExpr, [ exType |> toString ]) addError (exType, range)

/// Verifies that given resolved types can be used within a binary arithmetic operator.
/// First tries to find a common base type for the two types,
/// adding an ArgumentMismatchInBinaryOp error for the corresponding range(s) using addError if no common base type can be found.
/// If a common base type exists, verifies that this base type supports arithmetic operations,
/// adding the corresponding error otherwise.
/// If one of the given types is a missing type, also adds the corresponding ExpressionOfUnknownType error(s).
/// Returns the type of the arithmetic expression (i.e. the found base type).
let private VerifyArithmeticOp parent addError (lhsType: ResolvedType, lhsRange) (rhsType: ResolvedType, rhsRange) =
    let exType =
        CommonBaseType
            addError
            (ErrorCode.ArgumentMismatchInBinaryOp, [ lhsType |> toString; rhsType |> toString ])
            parent
            (lhsType, lhsRange)
            (rhsType, rhsRange)

    VerifySupportsArithmetic addError (exType, rhsRange)

/// Verifies that the given resolved type indeed supports iteration,
/// adding an ExpectingIterableExpr error with the given range using addError otherwise.
/// If the given type is a missing type, also adds the corresponding ExpressionOfUnknownType error.
/// NOTE: returns the type of the iteration *item*.
let internal VerifyIsIterable addError (exType, range) =
    let expected (t: ResolvedType) = t.supportsIteration
    VerifyIsOneOf expected (ErrorCode.ExpectingIterableExpr, [ exType |> toString ]) addError (exType, range)

/// Verifies that given resolved types can be used within a concatenation operator.
/// First tries to find a common base type for the two types,
/// adding an ArgumentMismatchInBinaryOp error for the corresponding range(s) using addError if no common base type can be found.
/// If a common base type exists, verifies that this base type supports concatenation,
/// adding the corresponding error otherwise.
/// If one of the given types is a missing type, also adds the corresponding ExpressionOfUnknownType error(s).
/// Returns the type of the concatenation expression (i.e. the found base type).
let private VerifyConcatenation parent addError (lhsType: ResolvedType, lhsRange) (rhsType: ResolvedType, rhsRange) =
    let exType =
        CommonBaseType
            addError
            (ErrorCode.ArgumentMismatchInBinaryOp, [ lhsType |> toString; rhsType |> toString ])
            parent
            (lhsType, lhsRange)
            (rhsType, rhsRange)

    let expected (t: ResolvedType) = t.supportsConcatenation
    VerifyIsOneOf expected (ErrorCode.InvalidTypeForConcatenation, [ exType |> toString ]) addError (exType, rhsRange)

/// Verifies that given resolved types can be used within an equality comparison expression.
/// First tries to find a common base type for the two types,
/// adding an ArgumentMismatchInBinaryOp error for the corresponding range(s) using addError if no common base type can be found.
/// If a common base type exists, verifies that this base type supports equality comparison,
/// adding the corresponding error otherwise.
/// If one of the given types is a missing type, also adds the corresponding ExpressionOfUnknownType error(s).
let private VerifyEqualityComparison context addError (lhsType, lhsRange) (rhsType, rhsRange) =
    // NOTE: this may not be the behavior that we want (right now it does not matter, since we don't support equality
    // comparison for any derived type).
    let argumentError = ErrorCode.ArgumentMismatchInBinaryOp, [ toString lhsType; toString rhsType ]
    let baseType = CommonBaseType addError argumentError context.Symbols.Parent (lhsType, lhsRange) (rhsType, rhsRange)
    let unsupportedError = ErrorCode.InvalidTypeInEqualityComparison, [ toString baseType ]

    VerifyIsOneOf (fun t -> t.supportsEqualityComparison) unsupportedError addError (baseType, rhsRange)
    |> ignore

/// Given a list of all item types and there corresponding ranges, verifies that a value array literal can be built from them.
/// Adds a MissingExprInArray error with the corresponding range using addError if one of the given types is missing.
/// Filtering all missing or invalid types, tries to find a common base type for the remaining item types,
/// and adds a MultipleTypesInArray error for the entire array if this fails.
/// Returns the inferred type of the array.
/// Returns an array with missing base type if the given list of item types is empty.
let private VerifyValueArray parent addError (content, range) =
    content
    |> List.iter (fun (t: ResolvedType, r) ->
        if t.isMissing
        then r |> addError (ErrorCode.MissingExprInArray, []))

    let arrayType = ArrayType >> ResolvedType.New
    let invalidOrMissing (t: ResolvedType) = t.isInvalid || t.isMissing

    let rec findCommonBaseType (errs: List<_>) current =
        function
        | [] -> current
        | next :: tail ->
            let accumulateErrs code _ = errs.Add code

            let common =
                CommonBaseType accumulateErrs (ErrorCode.MultipleTypesInArray, []) parent (current, range) (next, range)

            findCommonBaseType errs common tail

    match content |> List.unzip |> fst |> List.filter (not << invalidOrMissing) |> List.distinct with
    | [] when content.Length = 0 -> MissingType |> ResolvedType.New |> arrayType
    | [] -> InvalidType |> ResolvedType.New |> arrayType
    | first :: itemTs ->
        let commonBaseTerrs = new List<ErrorCode * string list>()
        let common = findCommonBaseType commonBaseTerrs first itemTs

        if commonBaseTerrs.Count = 0 then
            common |> arrayType
        else
            range |> addError (ErrorCode.MultipleTypesInArray, [])
            invalid |> arrayType

/// Verifies that the given resolved type supports numbered item access,
/// adding an ItemAccessForNonArray error with the given range using addError otherwise.
/// If the given type is a missing type, also adds the corresponding ExpressionOfUnknownType error.
let internal VerifyNumberedItemAccess addError (exType, range) =
    let expectedArray (t: ResolvedType) =
        match t.Resolution with
        | ArrayType _ -> Some t
        | _ -> None

    VerifyIsOneOf expectedArray (ErrorCode.ItemAccessForNonArray, [ exType |> toString ]) addError (exType, range)

/// Verifies that the given type of the left hand side of an array item expression is indeed an array type (or invalid),
/// adding an ItemAccessForNonArray error with the corresponding range using addError otherwise.
/// Verifies that the given type of the expression within the item access is either of type Int or Range,
/// adding an InvalidArrayItemIndex error with the corresponding range using addError otherwise.
/// Returns the type of the array item expression.
let private VerifyArrayItem addError (arrType: ResolvedType, arrRange) (indexType: ResolvedType, indexRange) =
    let indexIsInt = indexType.Resolution = Int
    let indexIsRange = indexType.Resolution = Range

    if (not indexType.isInvalid) && (not indexIsInt) && (not indexIsRange)
    then indexRange |> addError (ErrorCode.InvalidArrayItemIndex, [ indexType |> toString ])

    let ressArrType = VerifyNumberedItemAccess addError (arrType, arrRange)

    match ressArrType.Resolution with
    | ArrayType baseType when indexIsInt -> baseType
    | ArrayType baseType when indexIsRange -> baseType |> ArrayType |> ResolvedType.New
    | ArrayType _ -> invalid
    | _ when indexIsRange -> invalid |> ArrayType |> ResolvedType.New
    | _ -> invalid

/// Verifies that the given functor can be applied to an expression of the given type,
/// adding an error with the given error code and range using addError otherwise.
/// If the given type is a missing type, also adds the corresponding ExpressionOfUnknownType error.
/// Returns the type of the functor application expression.
let private VerifyFunctorApplication functor errCode addError (ex: ResolvedType, range) =
    let opSupportingFunctor (t: ResolvedType) =
        match t.Resolution with
        | QsTypeKind.Operation (_, info) when info.Characteristics.AreInvalid -> Some t
        | QsTypeKind.Operation (_, info) ->
            match info.Characteristics.SupportedFunctors with
            | Value functors when functors.Contains functor -> Some t
            | _ -> None
        | _ -> None

    VerifyIsOneOf opSupportingFunctor errCode addError (ex, range)

/// Verifies that the Adjoint functor can be applied to an expression of the given type,
/// adding an InvalidAdjointApplication error with the given range using addError otherwise.
/// If the given type is a missing type, also adds the corresponding ExpressionOfUnknownType error.
/// Returns the type of the functor application expression.
let private VerifyAdjointApplication = VerifyFunctorApplication Adjoint (ErrorCode.InvalidAdjointApplication, [])

/// Verifies that the Controlled functor can be applied to an expression of the given type,
/// adding an InvalidControlledApplication error with the given range using addError otherwise.
/// If the given type is a missing type, also adds the corresponding ExpressionOfUnknownType error.
/// Returns the type of the functor application expression.
let private VerifyControlledApplication addError (ex: ResolvedType, range) =
    let origType =
        VerifyFunctorApplication Controlled (ErrorCode.InvalidControlledApplication, []) addError (ex, range)

    match origType.Resolution with
    | QsTypeKind.Operation ((arg, res), characteristics) ->
        QsTypeKind.Operation((arg |> SyntaxGenerator.AddControlQubits, res), characteristics)
        |> ResolvedType.New
    | _ -> origType // is invalid type


// utils for verifying identifiers, call expressions, and resolving type parameters

/// Given a Q# symbol and  optionally its type arguments, builds the corresponding Identifier and its type arguments,
/// calling ResolveIdentifer and ResolveType on the given SymbolTracker respectively.
/// Upon construction of the typed expression, all type parameters in the identifier type are resolved to the non-missing type arguments,
/// leaving those for which the type argument is missing unchanged.
/// Calls addDiagnostics on all diagnostics generated during the resolution.
/// If the given type arguments are not null (even if it's empty), but the identifier is not type parametrized,
/// adds a IdentifierCannotHaveTypeArguments error via addDiagnostic.
/// If the Identifier could potentially be type parameterized (even if the number of type parameters is null),
/// but the number of type arguments does not match the number of type parameters, adds a WrongNumberOfTypeArguments error via addDiagnostic.
/// Returns the resolved Identifer after type parameter resolution as typed expression.
let private VerifyIdentifier addDiagnostic (symbols: SymbolTracker) (sym, tArgs) =
    let resolvedTargs =
        tArgs
        |> QsNullable<_>
            .Map(fun (args: ImmutableArray<QsType>) ->
                args.Select(fun tArg ->
                    match tArg.Type with
                    | MissingType -> ResolvedType.New MissingType
                    | _ -> symbols.ResolveType addDiagnostic tArg))
        |> QsNullable<_>.Map(fun args -> args.ToImmutableArray())

    let resId, typeParams = symbols.ResolveIdentifier addDiagnostic sym
    let identifier, info = Identifier(resId.VariableName, resolvedTargs), resId.InferredInformation

    // resolve type parameters (if any) with the given type arguments
    // Note: type parameterized objects are never mutable - remember they are not the same as an identifier containing a template...!
    let invalidWithoutTargs mut =
        (identifier, invalid, info.HasLocalQuantumDependency, sym.Range) |> ExprWithoutTypeArgs mut

    match resId.VariableName, resolvedTargs with
    | InvalidIdentifier, Null -> invalidWithoutTargs true
    | InvalidIdentifier, Value _ -> invalidWithoutTargs false
    | LocalVariable _, Null ->
        (identifier, resId.Type, info.HasLocalQuantumDependency, sym.Range)
        |> ExprWithoutTypeArgs info.IsMutable
    | LocalVariable _, Value _ ->
        sym.RangeOrDefault
        |> QsCompilerDiagnostic.Error(ErrorCode.IdentifierCannotHaveTypeArguments, [])
        |> addDiagnostic

        invalidWithoutTargs false
    | GlobalCallable _, Null ->
        (identifier, resId.Type, info.HasLocalQuantumDependency, sym.Range) |> ExprWithoutTypeArgs false
    | GlobalCallable _, Value res when res.Length <> typeParams.Length ->
        sym.RangeOrDefault
        |> QsCompilerDiagnostic.Error(ErrorCode.WrongNumberOfTypeArguments, [ typeParams.Length.ToString() ])
        |> addDiagnostic

        invalidWithoutTargs false
    | GlobalCallable id, Value res ->
        let resolutions =
            [
                for (tp, ta) in res |> Seq.zip typeParams do
                    if not ta.isMissing
                    then yield (tp, ta |> StripPositionInfo.Apply)
            ]
            |> List.choose (fun (tp, ta) ->
                match tp with
                | InvalidName -> None // invalid type parameters cannot possibly turn up in the identifier type ... (they don't parse)
                | ValidName tpName -> Some((QsQualifiedName.New(id.Namespace, id.Name), tpName), ta))

        let typeParamLookUp = resolutions.ToImmutableDictionary(fst, snd)
        let exInfo = InferredExpressionInformation.New(isMutable = false, quantumDep = info.HasLocalQuantumDependency)
        TypedExpression.New(identifier, typeParamLookUp, resId.Type, exInfo, sym.Range)

/// Verifies whether an expression of the given argument type can be used as argument to a method (function, operation, or setter)
/// that expects an argument of the given target type. The given target type may contain a missing type (valid for a setter).
/// Accumulates and returns an array with error codes for the cases where this is not the case, and returns an empty array otherwise.
/// Note that MissingTypes in the argument type should not occur aside from possibly as array base type of the expression.
/// A missing type in the given argument type will cause a verification failure in QsCompilerError.
/// For each type parameter in the target type, calls addTypeParameterResolution with a tuple of the type parameter and the type that is substituted for it.
/// IMPORTANT: The consistent (i.e. non-ambiguous and non-constraining) resolution of type parameters is *not* verified by this routine
/// and needs to be verified in a separate step!
let internal TypeMatchArgument addTypeParameterResolution targetType argType =
    let givenAndExpectedType = [ argType |> toString; targetType |> toString ]

    let onErrorRaiseInstead errCode (diag: IEnumerable<_>) =
        if diag.Any() then [| errCode |] else [||]

    let rec compareTuple (variance: Variance) (ts1: IEnumerable<_>) (ts2: IEnumerable<_>) =
        if ts1.Count() <> ts2.Count() then
            [| (ErrorCode.ArgumentTupleShapeMismatch, givenAndExpectedType) |]
        else
            (ts1.Zip(ts2, (fun i1 i2 -> (i1, i2))))
                .SelectMany(new Func<_, _>(matchTypes variance >> Array.toSeq))
            |> onErrorRaiseInstead (ErrorCode.ArgumentTupleMismatch, givenAndExpectedType)

    and compareSignature variance ((i1, o1), s1: ResolvedCharacteristics) ((i2, o2), s2: ResolvedCharacteristics) =
        let l1, l2 =
            let compilerError () =
                QsCompilerError.Raise "supported functors could not be determined"
                ImmutableHashSet.Empty

            if s1.AreInvalid || s2.AreInvalid
            then ImmutableHashSet.Empty, ImmutableHashSet.Empty
            else s1.SupportedFunctors.ValueOrApply compilerError, s2.SupportedFunctors.ValueOrApply compilerError

        let argVariance, ferrCode, expected =
            match variance with
            | Covariant -> Contravariant, ErrorCode.MissingFunctorSupport, missingFunctors (l1, Some l2)
            | Contravariant -> Covariant, ErrorCode.ExcessFunctorSupport, missingFunctors (l2, Some l1)
            | Invariant ->
                Invariant,
                ErrorCode.FunctorSupportMismatch,
                (if (l1.SymmetricExcept l2).Any() then missingFunctors (l1, None) else [])

        let fErrs =
            if expected.Length = 0
            then [||]
            else [| (ferrCode, [ String.Join(", ", expected) ]) |]

        (matchTypes argVariance (i1, i2)
         |> onErrorRaiseInstead (ErrorCode.CallableTypeInputTypeMismatch, [ i2 |> toString; i1 |> toString ]))
            .Concat((matchTypes  // variance changes for the argument type *only*
                         variance
                         (o1, o2)
                     |> onErrorRaiseInstead
                         (ErrorCode.CallableTypeOutputTypeMismatch, [ o2 |> toString; o1 |> toString ])).Concat fErrs)
        |> Seq.toArray

    and compareArrayBaseTypes (bt: ResolvedType) (ba: ResolvedType) =
        if ba.isMissing then
            // empty array on the right hand side is always ok, otherwise arrays are invariant
            Array.empty
        else
            matchTypes Invariant (bt, ba)
            |> onErrorRaiseInstead (ErrorCode.ArrayBaseTypeMismatch, [ ba |> toString; bt |> toString ])

    and matchTypes variance (targetT: ResolvedType, exType: ResolvedType) =
        QsCompilerError.Verify(not exType.isMissing, "expression type is missing")

        match targetT.Resolution, exType.Resolution with
        | QsTypeKind.MissingType, _ ->
            // the lhs of a set-statement may contain underscores
            Array.empty
        | QsTypeKind.TypeParameter tp, _ ->
            // lhs is a type parameter of the *called* callable!
            addTypeParameterResolution ((tp.Origin, tp.TypeName), exType)
            [||]
        | QsTypeKind.ArrayType b1, QsTypeKind.ArrayType b2 -> compareArrayBaseTypes b1 b2
        | QsTypeKind.TupleType ts1, QsTypeKind.TupleType ts2 -> compareTuple variance ts1 ts2
        | QsTypeKind.UserDefinedType udt1, QsTypeKind.UserDefinedType udt2 when udt1 = udt2 -> [||]
        | QsTypeKind.UserDefinedType _, QsTypeKind.UserDefinedType _ ->
            [|
                (ErrorCode.UserDefinedTypeMismatch, [ exType |> toString; targetT |> toString ])
            |]
        | QsTypeKind.Operation ((i1, o1), l1), QsTypeKind.Operation ((i2, o2), l2) ->
            compareSignature variance ((i1, o1), l1.Characteristics) ((i2, o2), l2.Characteristics)
        | QsTypeKind.Function (i1, o1), QsTypeKind.Function (i2, o2) ->
            compareSignature
                variance
                ((i1, o1), ResolvedCharacteristics.Empty)
                ((i2, o2), ResolvedCharacteristics.Empty)
        | QsTypeKind.InvalidType, _
        | _, QsTypeKind.InvalidType -> [||]
        | resT, resA when resT = resA -> [||]
        | _ -> [| (ErrorCode.ArgumentTypeMismatch, givenAndExpectedType) |]

    matchTypes Covariant (targetType, argType)

/// Returns the type of the expression that completes the argument
/// (i.e. the expected type for the expression that completes all missing pieces in the argument) as option,
/// as well a a look-up for type parameters that are resolved by the given argument.
/// Returning None for the completing expression type indicates that no expressions are missing for the call.
/// Returning an invalid type as Some indicates that either the type of the given argument is
/// incompatible with the targetType, or that the targetType itself is invalid,
/// and no conclusion can be reached on the type for the unresolved part of the argument.
let private IsValidArgument addError targetType (arg, resolveInner) =
    let invalid = invalid |> Some

    let buildType (tItems: ResolvedType option list) =
        let remaining = tItems |> List.choose id
        let containsInvalid = remaining |> List.exists (fun x -> x.isInvalid)
        let containsMissing = remaining |> List.exists (fun x -> x.isMissing)
        QsCompilerError.Verify(not containsMissing, "missing type in remaining input type")

        if containsInvalid then
            invalid
        else
            match remaining with
            | [] -> None
            | [ t ] -> Some t
            | _ -> TupleType(remaining.ToImmutableArray()) |> ResolvedType.New |> Some

    let lookUp = new List<(QsQualifiedName * string) * (ResolvedType * Range)>()
    let addTpResolution range (tp, exT) = lookUp.Add(tp, (exT, range))

    let rec recur (targetT: ResolvedType, argEx: QsExpression) =
        let pushErrs errCodes =
            for code in errCodes do
                argEx.RangeOrDefault |> addError code

        QsCompilerError.Verify(not targetT.isMissing, "target type is missing")

        match targetT, argEx with
        | _, _ when targetT.isInvalid || targetT.isMissing -> invalid
        | _, Missing -> targetT |> Some
        | Tuple ts, Tuple exs when ts.Length <> exs.Length ->
            [|
                (ErrorCode.ArgumentTupleShapeMismatch, [ resolveInner argEx |> toString; targetT |> toString ])
            |]
            |> pushErrs

            invalid
        | Tuple ts, Tuple exs when ts.Length = exs.Length -> List.zip ts exs |> List.map recur |> buildType
        | Item t, Tuple _ when not (t: ResolvedType).isTypeParameter ->
            [| (ErrorCode.UnexpectedTupleArgument, [ targetT |> toString ]) |] |> pushErrs
            invalid
        | _, _ ->
            TypeMatchArgument (addTpResolution argEx.RangeOrDefault) targetT (resolveInner argEx) |> pushErrs
            None

    recur (targetType, arg), lookUp.ToLookup(fst, snd)

/// Given the expected argument type and the expected result type of a callable,
/// verifies the given argument using the given function getType to to resolve the type of the argument items.
/// Calls IsValidArgument to obtain the type of the expression that would complete the given argument (which may contain missing expressions),
/// as well as a lookup for the type parameters that are defined by the non-missing argument items.
/// Verifies that there is no ambiguity in that lookup,
/// and adds a AmbiguousTypeParameterResolution error for the corresponding range using addError otherwise.
/// Enforces that direct recursions respect any explicitly specified type arguments (tArgs), and adds a ConstrainsTypeParameter otherwise.
/// Adds a ConstrainsTypeParameter error if when the call would restrict what the type parameters of the parent callable can resolve to.
/// Builds the type of the call expression using buildCallableType.
/// Returns the built and verified look-up for the type paramters as well as the type of the call expression.
let private VerifyCallExpr buildCallableType
                           addError
                           (parent, isDirectRecursion, tArgs)
                           (expectedArgType, expectedResultType)
                           (arg, getType)
                           =
    let requireIdResolution =
        match tArgs with
        | Some (tArgs: ImmutableArray<ResolvedType>) ->
            new Set<_>(tArgs
                       |> Seq.choose (fun tArg ->
                           match tArg.Resolution with
                           | TypeParameter tp when tp.Origin = parent -> Some tp.TypeName
                           | _ -> None))
        | None -> Set.empty

    let getTypeParameterResolutions (lookUp: ILookup<_, _>) =
        // IMPORTANT: Note that it is *not* possible to determine something like a "common base type"
        // without knowing the context in which the type parameters given in the lookUp occur!! ("covariant vs contravariant resolution" of the type parameter)
        let containsMissing (t: ResolvedType) =
            t.Exists(function
                | MissingType -> true
                | _ -> false)

        let findResolution (entry: IGrouping<_, ResolvedType * _>) =

            let uniqueResolution (res, r) =
                if res |> containsMissing then
                    r |> addError (ErrorCode.PartialApplicationOfTypeParameter, [])
                    invalid
                elif fst entry.Key = parent then // resolution of an internal type parameter
                    // Internal type parameters may occur on the lhs
                    // 1.) due to explicitly provided type arguments to the called expression
                    // 2.) because the call is a direct recursion
                    // In the first case, they always need to be "resolved" to exactly themselves.
                    // In the second case, they can be resolve to anything, just like any other (i.e. external) type parameter.
                    // Any combination of one and two may occur. For a recursive partial applications that does not resolve all type parameters,
                    // we need to to distinguish the type parameters of the returned partial application expression from the ones in the parent function.
                    // We hence treat self-recursions separately and require that for direct self-recursions all type parameters need to be resolved;
                    // i.e. we prevent type parametrized partial applications of the parent callable, and all type arguments are attached to the identifier.
                    let typeParam =
                        QsTypeParameter.New(fst entry.Key, snd entry.Key, Null) |> TypeParameter |> ResolvedType.New

                    match res.Resolution with
                    | TypeParameter tp when tp.Origin = fst entry.Key && tp.TypeName = snd entry.Key -> typeParam
                    | _ when isDirectRecursion ->
                        // In the case where we have a direct recursion we need to know what explicit type arguments were specified.
                        // In particular, we need to know when a type argument was a type parameter of the parent callable.
                        // In that case, the type parameter needs to resolve to itself.
                        // For any other type parameters, we can resolve them to whatever they resolve to, unless it is a type parameter of another callable.
                        // Then we need to attach these resolutions as type arguments to the identifier (done by the calling method, which builds the expression).
                        // At the end, all type parameters for the parent need to be resolved, and otherwise we need to generate a suitable error.
                        if requireIdResolution.Contains(snd entry.Key) then // explicitly specified type argument that needs to resolve to itself (which it doesn't)
                            r |> addError (ErrorCode.ConstrainsTypeParameter, [ typeParam |> toString ])
                            typeParam
                        else // this could be incorporated into the outer matching, but keeping the logic for the direct recursion case together may be more readable
                            match res.Resolution with
                            | TypeParameter tp when tp.Origin <> parent ->
                                r |> addError (ErrorCode.AmbiguousTypeParameterResolution, [])
                                invalid // todo: it would be nice to eventually lift this restriction
                            | _ -> res |> StripPositionInfo.Apply
                    | _ ->
                        r |> addError (ErrorCode.ConstrainsTypeParameter, [ typeParam |> toString ])
                        typeParam
                else
                    res |> StripPositionInfo.Apply

            match entry |> Seq.distinctBy fst |> Seq.toList with
            | [ (res, r) ] -> uniqueResolution (res, r)
            | _ ->
                match entry |> Seq.distinctBy (fst >> StripInferredInfoFromType) |> Seq.toList with
                | [ (res, r) ] -> uniqueResolution (res, r)
                | _ -> // either conflicting with internal type parameter or ambiguous
                    if fst entry.Key <> parent || not <| requireIdResolution.Contains(snd entry.Key) then
                        for (_, r) in entry do
                            r |> addError (ErrorCode.AmbiguousTypeParameterResolution, [])

                        invalid
                    else // explicitly specified by type argument
                        let typeParam =
                            QsTypeParameter.New(fst entry.Key, snd entry.Key, Null) |> TypeParameter |> ResolvedType.New

                        let conflicting = entry |> Seq.filter (fun (t, _) -> typeParam = StripPositionInfo.Apply t)

                        for (_, r) in conflicting do
                            r
                            |> addError (ErrorCode.TypeParameterResConflictWithTypeArgument, [ typeParam |> toString ])

                        typeParam

        let tpResolutions = lookUp |> Seq.map (fun entry -> entry.Key, findResolution entry)
        tpResolutions.ToImmutableDictionary(fst, snd)

    let remaining, lookUp = (arg, getType) |> IsValidArgument addError expectedArgType

    getTypeParameterResolutions lookUp,
    match remaining with
    | None -> expectedResultType
    | Some remainingArgT when remainingArgT.isInvalid -> invalid
    | Some remainingArgT -> buildCallableType (remainingArgT, expectedResultType) |> ResolvedType.New

/// Returns true if the given expression is Some and contains an identifier
/// that is not part of a call-like expression and refers to the given parent.
/// Returns false otherwise.
let internal IsTypeParamRecursion (parent, definedTypeParams: ImmutableArray<_>) ex =
    let paramSelf =
        function
        | Identifier (GlobalCallable id, Null) -> id = parent && definedTypeParams.Length <> 0
        | Identifier (GlobalCallable id, Value tArgs) -> id = parent && tArgs.Contains(MissingType |> ResolvedType.New)
        | _ -> false

    ex
    |> Option.exists (fun kind ->
        let typedEx = AutoGeneratedExpression kind InvalidType false // the expression type is irrelevant

        let nonCallSubexpressions =
            typedEx.Extract(function
                | CallLikeExpression _ -> InvalidExpr
                | exKind -> exKind)

        nonCallSubexpressions |> Seq.exists (fun ex -> ex.Expression |> paramSelf))

/// Verifies that an expression of the given rhsType, used within the given parent (i.e. specialization declaration),
/// can be used when an expression of expectedType is expected by callaing TypeMatchArgument.
/// Generates an error with the given error code mismatchErr for the given range if this is not the case.
/// Verifies that any internal type parameters are "matched" only with themselves (or with an invalid type),
/// and generates a ConstrainsTypeParameter error if this is not the case.
/// If the given rhsEx is Some value, verifies whether it contains an identifier referring to the parent
/// that is not part of a call-like expression but does not specify all needed type arguments.
/// Calls the given function addError on all generated errors.
/// IMPORTANT: ignores any external type parameter occuring in expectedType without raising an error!
let internal VerifyAssignment expectedType (parent, definedTypeParams) mismatchErr addError (rhsType, rhsEx, rhsRange) =
    // we need to check if the right hand side contains a type parametrized version of the parent callable
    let directRecursion = IsTypeParamRecursion (parent, definedTypeParams) rhsEx

    if directRecursion
    then rhsRange |> addError (ErrorCode.InvalidUseOfTypeParameterizedObject, [])
    // we need to check if all type parameters are consistently resolved
    let tpResolutions = new List<(QsQualifiedName * string) * ResolvedType>()

    let addTpResolution (key, exT) =
        // we can ignoring external type parameters,
        // since for a set-statement these can only occur if either the lhs can either not be set or has been assigned previously
        // and for a return statement the expected return type cannot contain external type parameters by construction
        if fst key = parent then tpResolutions.Add(key, exT)

    let errCodes = TypeMatchArgument addTpResolution expectedType rhsType

    if errCodes.Length <> 0
    then rhsRange |> addError (mismatchErr, [ rhsType |> toString; expectedType |> toString ])

    let containsNonTrivialResolution (tp: IGrouping<_, ResolvedType>) =
        let notResolvedToItself (x: ResolvedType) =
            match x.Resolution with
            | TypeParameter p -> p.Origin <> fst tp.Key || p.TypeName <> snd tp.Key
            | _ -> not x.isInvalid

        tp |> Seq.exists notResolvedToItself

    let nonTrivialResolutions =
        tpResolutions.ToLookup(fst, snd).Where containsNonTrivialResolution
        |> Seq.map (fun g ->
            QsTypeParameter.New(fst g.Key, snd g.Key, Null) |> TypeParameter |> ResolvedType.New |> toString)
        |> Seq.toList

    if nonTrivialResolutions.Any() then
        rhsRange
        |> addError (ErrorCode.ConstrainsTypeParameter, [ String.Join(", ", nonTrivialResolutions) ])


// utils for building TypedExpressions from QsExpressions

type QsExpression with

    /// Given a SymbolTracker containing all the symbols which are currently defined,
    /// recursively computes the corresponding typed expression for a Q# expression.
    /// Calls addDiagnostic on each diagnostic generated during the resolution.
    /// Returns the computed typed expression.
    member this.Resolve ({ Symbols = symbols } as context) addDiagnostic: TypedExpression =

        /// Calls Resolve on the given Q# expression.
        let InnerExpression (item: QsExpression) = item.Resolve context addDiagnostic
        /// Builds a QsCompilerDiagnostic with the given error code and range.
        let addError code range =
            range |> QsCompilerDiagnostic.Error code |> addDiagnostic
        /// Builds a QsCompilerDiagnostic with the given warning code and range.
        let addWarning code range =
            range |> QsCompilerDiagnostic.Warning code |> addDiagnostic

        /// Given and expression used for array slicing, as well as the type of the sliced expression,
        /// generates suitable boundaries for open ended ranges and returns the resolved slicing expression as Some.
        /// Returns None if the slicing expression is trivial, i.e. if the sliced array does not deviate from the orginal one.
        /// NOTE: Does *not* generated any diagnostics related to the given type for the array to slice.
        let resolveSlicing (resolvedArr: TypedExpression) (idx: QsExpression) =
            let invalidRangeDelimiter =
                (InvalidExpr, invalid, resolvedArr.InferredInformation.HasLocalQuantumDependency, Null)
                |> ExprWithoutTypeArgs false

            let validSlicing (step: TypedExpression option) =
                match resolvedArr.ResolvedType.Resolution with
                | ArrayType _ -> step.IsNone || step.Value.ResolvedType.Resolution = Int
                | _ -> false

            let ConditionalIntExpr (cond: TypedExpression, ifTrue: TypedExpression, ifFalse: TypedExpression) =
                let quantumDep =
                    [ cond; ifTrue; ifFalse ]
                    |> List.exists (fun ex -> ex.InferredInformation.HasLocalQuantumDependency)

                (CONDITIONAL(cond, ifTrue, ifFalse), Int |> ResolvedType.New, quantumDep, Null)
                |> ExprWithoutTypeArgs false

            let OpenStartInSlicing =
                function
                | Some step when validSlicing (Some step) ->
                    ConditionalIntExpr(IsNegative step, LengthMinusOne resolvedArr, SyntaxGenerator.IntLiteral 0L)
                | _ -> SyntaxGenerator.IntLiteral 0L

            let OpenEndInSlicing =
                function
                | Some step when validSlicing (Some step) ->
                    ConditionalIntExpr(IsNegative step, SyntaxGenerator.IntLiteral 0L, LengthMinusOne resolvedArr)
                | ex -> if validSlicing ex then LengthMinusOne resolvedArr else invalidRangeDelimiter

            let resolveSlicingRange (rstart, rstep, rend) =
                let integerExpr ex =
                    let resolved = InnerExpression ex
                    VerifyIsInteger addError (resolved.ResolvedType, ex.RangeOrDefault)
                    resolved

                let resolvedStep = rstep |> Option.map integerExpr

                let resolveWith build (ex: QsExpression) =
                    if ex.isMissing then build resolvedStep else integerExpr ex

                let resolvedStart, resolvedEnd =
                    rstart |> resolveWith OpenStartInSlicing, rend |> resolveWith OpenEndInSlicing

                match resolvedStep with
                | Some resolvedStep ->
                    SyntaxGenerator.RangeLiteral(SyntaxGenerator.RangeLiteral(resolvedStart, resolvedStep), resolvedEnd)
                | None -> SyntaxGenerator.RangeLiteral(resolvedStart, resolvedEnd)

            match idx.Expression with
            | RangeLiteral (lhs, rhs) when lhs.isMissing && rhs.isMissing -> None // case arr[...]
            | RangeLiteral (lhs, rend) ->
                lhs.Expression
                |> (Some
                    << function
                    | RangeLiteral (rstart, rstep) -> resolveSlicingRange (rstart, Some rstep, rend) // cases arr[...step..ex], arr[ex..step...], arr[ex1..step..ex2], and arr[...ex...]
                    | _ -> resolveSlicingRange (lhs, None, rend)) // case arr[...ex], arr[ex...] and arr[ex1..ex2]
            | _ -> InnerExpression idx |> Some // case arr[ex]


        /// Resolves and verifies the interpolated expressions, and returns the StringLiteral as typed expression.
        let buildStringLiteral (literal, interpolated: IEnumerable<_>) =
            let resInterpol = (interpolated.Select InnerExpression).ToImmutableArray()
            let localQdependency = resInterpol |> Seq.exists (fun r -> r.InferredInformation.HasLocalQuantumDependency)

            (StringLiteral(literal, resInterpol), String |> ResolvedType.New, localQdependency, this.Range)
            |> ExprWithoutTypeArgs false

        /// <summary>
        /// Resolves and verifies all given items, and returns the corresponding ValueTuple as typed expression.
<<<<<<< HEAD
        /// If the ValueTuple contains only one item, the item is returned instead (i.e. arity-1 tuple expressions are stripped). 
        /// </summary>
        /// <exception cref="ArgumentException"><paramref name="items"/> is empty.</exception>
        let buildTuple (items : ImmutableArray<_>) = 
=======
        /// If the ValueTuple contains only one item, the item is returned instead (i.e. arity-1 tuple expressions are stripped).
        /// Throws an ArgumentException if the given items do not at least contain one element.
        let buildTuple (items: ImmutableArray<_>) =
>>>>>>> ea1f8f0b
            let resolvedItems = (items.Select InnerExpression).ToImmutableArray()
            let resolvedTypes = (resolvedItems |> Seq.map (fun x -> x.ResolvedType)).ToImmutableArray()

            let localQdependency =
                resolvedItems |> Seq.exists (fun item -> item.InferredInformation.HasLocalQuantumDependency)

            if resolvedItems.Length = 0 then
                ArgumentException "tuple expression requires at least one tuple item" |> raise
            elif resolvedItems.Length = 1 then
                resolvedItems.[0]
            else
                (ValueTuple resolvedItems, TupleType resolvedTypes |> ResolvedType.New, localQdependency, this.Range)
                |> ExprWithoutTypeArgs false

        /// Resolves and verifies the given array base type and the expression denoting the length of the array,
        /// and returns the corrsponding NewArray expression as typed expression
        let buildNewArray (bType, ex: QsExpression) =
            let resolvedEx = InnerExpression ex
            VerifyIsInteger addError (resolvedEx.ResolvedType, ex.RangeOrDefault)
            let resolvedBase = symbols.ResolveType addDiagnostic bType
            let arrType = resolvedBase |> StripPositionInfo.Apply |> ArrayType |> ResolvedType.New
            let quantumDep = resolvedEx.InferredInformation.HasLocalQuantumDependency
            (NewArray(resolvedBase, resolvedEx), arrType, quantumDep, this.Range) |> ExprWithoutTypeArgs false

        /// Resolves and verifies all given items of a value array literal, and returns the corresponding ValueArray as typed expression.
        let buildValueArray (values: ImmutableArray<_>) =
            let positioned =
                values.Select(fun ex -> InnerExpression ex, ex.RangeOrDefault)
                |> Seq.toList
                |> List.map (fun (ex, r) -> ex, (ex.ResolvedType, r))

            let resolvedType =
                positioned
                |> List.map snd
                |> fun vals -> VerifyValueArray symbols.Parent addError (vals, this.RangeOrDefault)

            let resolvedValues = (positioned |> List.map fst).ToImmutableArray()

            let localQdependency =
                resolvedValues |> Seq.exists (fun item -> item.InferredInformation.HasLocalQuantumDependency)

            (ValueArray resolvedValues, resolvedType, localQdependency, this.Range) |> ExprWithoutTypeArgs false

        /// Resolves and verifies the given array expression and index expression of an array item access expression,
        /// and returns the corresponding ArrayItem expression as typed expression.
        let buildArrayItem (arr, idx: QsExpression) =
            let resolvedArr = InnerExpression arr

            match resolveSlicing resolvedArr idx with
            | None ->
                { resolvedArr with
                    ResolvedType = VerifyNumberedItemAccess addError (resolvedArr.ResolvedType, arr.RangeOrDefault)
                }
            | Some resolvedIdx ->
                let resolvedType =
                    VerifyArrayItem
                        addError
                        (resolvedArr.ResolvedType, arr.RangeOrDefault)
                        (resolvedIdx.ResolvedType, idx.RangeOrDefault)

                let localQdependency =
                    resolvedArr.InferredInformation.HasLocalQuantumDependency
                    || resolvedIdx.InferredInformation.HasLocalQuantumDependency

                (ArrayItem(resolvedArr, resolvedIdx), resolvedType, localQdependency, this.Range)
                |> ExprWithoutTypeArgs false

        /// Given a symbol used to represent an item name in an item access or update expression,
        /// returns the an identifier that can be used to represent the corresponding item name.
        /// Adds an error if the given symbol is not either invalid or an unqualified symbol.
        let buildItemName (sym: QsSymbol) =
            match sym.Symbol with
            | InvalidSymbol -> InvalidIdentifier
            | Symbol name -> LocalVariable name
            | _ ->
                sym.RangeOrDefault |> addError (ErrorCode.ExpectingItemName, [])
                InvalidIdentifier

        /// Resolves and verifies the given expression and item name of a named item access expression,
        /// and returns the corresponding NamedItem expression as typed expression.
        let buildNamedItem (ex, acc: QsSymbol) =
            let resolvedEx = InnerExpression ex
            let itemName = acc |> buildItemName

            let exType =
                VerifyUdtWith (symbols.GetItemType itemName) addError (resolvedEx.ResolvedType, ex.RangeOrDefault)

            let localQdependency = resolvedEx.InferredInformation.HasLocalQuantumDependency
            (NamedItem(resolvedEx, itemName), exType, localQdependency, this.Range) |> ExprWithoutTypeArgs false

        /// Resolves and verifies the given left hand side, access expression, and right hand side of a copy-and-update expression,
        /// and returns the corresponding copy-and-update expression as typed expression.
        let buildCopyAndUpdate (lhs: QsExpression, accEx: QsExpression, rhs: QsExpression) =
            let resLhs, resRhs = InnerExpression lhs, InnerExpression rhs

            let resolvedCopyAndUpdateExpr resAccEx =
                let localQdependency =
                    [ resLhs; resAccEx; resRhs ]
                    |> Seq.map (fun ex -> ex.InferredInformation.HasLocalQuantumDependency)
                    |> Seq.contains true

                (CopyAndUpdate(resLhs, resAccEx, resRhs), resLhs.ResolvedType, localQdependency, this.Range)
                |> ExprWithoutTypeArgs false

            let parent = symbols.Parent, symbols.DefinedTypeParameters

            match (resLhs.ResolvedType.Resolution, accEx.Expression) with
            | UserDefinedType _, Identifier (sym, Null) ->
                let itemName = sym |> buildItemName

                let itemType =
                    VerifyUdtWith (symbols.GetItemType itemName) addError (resLhs.ResolvedType, lhs.RangeOrDefault)

                VerifyAssignment
                    itemType
                    parent
                    ErrorCode.TypeMismatchInCopyAndUpdateExpr
                    addError
                    (resRhs.ResolvedType, None, rhs.RangeOrDefault)

                let resAccEx =
                    (Identifier(itemName, Null),
                     itemType,
                     resLhs.InferredInformation.HasLocalQuantumDependency,
                     sym.Range)
                    |> ExprWithoutTypeArgs false

                resAccEx |> resolvedCopyAndUpdateExpr
            | _ -> // by default, assume that the update expression is supposed to be for an array
                match resolveSlicing resLhs accEx with
                | None -> // indicates a trivial slicing of the form "..." resulting in a complete replacement
                    let expectedRhs = VerifyNumberedItemAccess addError (resLhs.ResolvedType, lhs.RangeOrDefault)

                    VerifyAssignment
                        expectedRhs
                        parent
                        ErrorCode.TypeMismatchInCopyAndUpdateExpr
                        addError
                        (resRhs.ResolvedType, None, rhs.RangeOrDefault)

                    { resRhs with ResolvedType = expectedRhs }
                | Some resAccEx -> // indicates either a index or index range to update
                    let expectedRhs =
                        VerifyArrayItem
                            addError
                            (resLhs.ResolvedType, lhs.RangeOrDefault)
                            (resAccEx.ResolvedType, accEx.RangeOrDefault)

                    VerifyAssignment
                        expectedRhs
                        parent
                        ErrorCode.TypeMismatchInCopyAndUpdateExpr
                        addError
                        (resRhs.ResolvedType, None, rhs.RangeOrDefault)

                    resAccEx |> resolvedCopyAndUpdateExpr

        /// Resolves and verifies the given left hand side and right hand side of a range operator,
        /// and returns the corresponding RANGE expression as typed expression.
        /// NOTE: handles both the case of a range with and without explicitly specified step size
        /// *under the assumption* that the range operator is left associative.
        let buildRange (lhs: QsExpression, rEnd: QsExpression) =
            let resRhs = InnerExpression rEnd
            VerifyIsInteger addError (resRhs.ResolvedType, rEnd.RangeOrDefault)

            let resLhs =
                match lhs.Expression with
                | RangeLiteral (rStart, rStep) ->
                    let (resStart, resStep) = (InnerExpression rStart, InnerExpression rStep)

                    VerifyAreIntegers
                        addError
                        (resStart.ResolvedType, rStart.RangeOrDefault)
                        (resStep.ResolvedType, rStep.RangeOrDefault)

                    let localQdependency =
                        resStart.InferredInformation.HasLocalQuantumDependency
                        || resStep.InferredInformation.HasLocalQuantumDependency

                    (RangeLiteral(resStart, resStep), Range |> ResolvedType.New, localQdependency, this.Range)
                    |> ExprWithoutTypeArgs false
                | _ ->
                    InnerExpression lhs
                    |> (fun resStart ->
                        VerifyIsInteger addError (resStart.ResolvedType, lhs.RangeOrDefault)
                        resStart)

            let localQdependency =
                resLhs.InferredInformation.HasLocalQuantumDependency
                || resRhs.InferredInformation.HasLocalQuantumDependency

            (RangeLiteral(resLhs, resRhs), Range |> ResolvedType.New, localQdependency, this.Range)
            |> ExprWithoutTypeArgs false

        /// Resolves and verifies the given expression with the given verification function,
        /// and returns the corresponding expression built with buildExprKind as typed expression.
        let verifyAndBuildWith buildExprKind verify (ex: QsExpression) =
            let resolvedEx = InnerExpression ex
            let exType = verify addError (resolvedEx.ResolvedType, ex.RangeOrDefault)

            (buildExprKind resolvedEx, exType, resolvedEx.InferredInformation.HasLocalQuantumDependency, this.Range)
            |> ExprWithoutTypeArgs false

        /// Resolves and verifies the given left hand side and right hand side of an arithmetic operator,
        /// and returns the corresponding expression built with buildExprKind as typed expression.
        let buildArithmeticOp buildExprKind (lhs, rhs) =
            let (resolvedLhs, resolvedRhs) = (InnerExpression lhs, InnerExpression rhs)

            let resolvedType =
                VerifyArithmeticOp
                    symbols.Parent
                    addError
                    (resolvedLhs.ResolvedType, lhs.RangeOrDefault)
                    (resolvedRhs.ResolvedType, rhs.RangeOrDefault)

            let localQdependency =
                resolvedLhs.InferredInformation.HasLocalQuantumDependency
                || resolvedRhs.InferredInformation.HasLocalQuantumDependency

            (buildExprKind (resolvedLhs, resolvedRhs), resolvedType, localQdependency, this.Range)
            |> ExprWithoutTypeArgs false

        /// Resolves and verifies the given left hand side and right hand side of an addition operator,
        /// and returns the corresponding ADD expression as typed expression.
        /// Note: ADD is used for both arithmetic expressions as well as concatenation expressions.
        /// If the resolved type of the given lhs supports concatenation, then the verification is done for a concatenation expression,
        /// and otherwise it is done for an arithmetic expression.
        let buildAddition (lhs, rhs) =
            let (resolvedLhs, resolvedRhs) = (InnerExpression lhs, InnerExpression rhs)

            let resolvedType =
                // Note: this relies on the lhs supporting concatenation if and only if all of its base types do,
                // and there being no type that supports both arithmetic and concatenation
                if resolvedLhs.ResolvedType.supportsConcatenation.IsSome then
                    VerifyConcatenation
                        symbols.Parent
                        addError
                        (resolvedLhs.ResolvedType, lhs.RangeOrDefault)
                        (resolvedRhs.ResolvedType, rhs.RangeOrDefault)
                else
                    VerifyArithmeticOp
                        symbols.Parent
                        addError
                        (resolvedLhs.ResolvedType, lhs.RangeOrDefault)
                        (resolvedRhs.ResolvedType, rhs.RangeOrDefault)

            let localQdependency =
                resolvedLhs.InferredInformation.HasLocalQuantumDependency
                || resolvedRhs.InferredInformation.HasLocalQuantumDependency

            (ADD(resolvedLhs, resolvedRhs), resolvedType, localQdependency, this.Range)
            |> ExprWithoutTypeArgs false

        /// Resolves and verifies the given left hand side and right hand side of a power operator,
        /// and returns the corresponding POW expression as typed expression.
        /// Note: POW can take two integers or two doubles, in which case the result is a double, or it can take a big
        /// integer and an integer, in which case the result is a big integer.
        let buildPower (lhs, rhs) =
            let (resolvedLhs, resolvedRhs) = (InnerExpression lhs, InnerExpression rhs)

            let resolvedType =
                if resolvedLhs.ResolvedType.Resolution = BigInt then
                    VerifyIsInteger addError (resolvedRhs.ResolvedType, rhs.RangeOrDefault)
                    resolvedLhs.ResolvedType
                else
                    VerifyArithmeticOp
                        symbols.Parent
                        addError
                        (resolvedLhs.ResolvedType, lhs.RangeOrDefault)
                        (resolvedRhs.ResolvedType, rhs.RangeOrDefault)

            let localQdependency =
                resolvedLhs.InferredInformation.HasLocalQuantumDependency
                || resolvedRhs.InferredInformation.HasLocalQuantumDependency

            (POW(resolvedLhs, resolvedRhs), resolvedType, localQdependency, this.Range)
            |> ExprWithoutTypeArgs false

        /// Resolves and verifies the given left hand side and right hand side of a binary integral operator,
        /// and returns the corresponding expression built with buildExprKind as typed expression of type Int or BigInt, as appropriate.
        let buildIntegralOp buildExprKind (lhs, rhs) =
            let (resolvedLhs, resolvedRhs) = (InnerExpression lhs, InnerExpression rhs)

            let resolvedType =
                VerifyIntegralOp
                    symbols.Parent
                    addError
                    (resolvedLhs.ResolvedType, lhs.RangeOrDefault)
                    (resolvedRhs.ResolvedType, rhs.RangeOrDefault)

            let localQdependency =
                resolvedLhs.InferredInformation.HasLocalQuantumDependency
                || resolvedRhs.InferredInformation.HasLocalQuantumDependency

            (buildExprKind (resolvedLhs, resolvedRhs), resolvedType, localQdependency, this.Range)
            |> ExprWithoutTypeArgs false

        /// Resolves and verifies the given left hand side and right hand side of a shift operator,
        /// and returns the corresponding expression built with buildExprKind as typed expression of type Int or BigInt, as appropriate.
        let buildShiftOp buildExprKind (lhs, rhs) =
            let (resolvedLhs, resolvedRhs) = (InnerExpression lhs, InnerExpression rhs)
            let resolvedType = VerifyIsIntegral addError (resolvedLhs.ResolvedType, lhs.RangeOrDefault)
            VerifyIsInteger addError (resolvedRhs.ResolvedType, rhs.RangeOrDefault)

            let localQdependency =
                resolvedLhs.InferredInformation.HasLocalQuantumDependency
                || resolvedRhs.InferredInformation.HasLocalQuantumDependency

            (buildExprKind (resolvedLhs, resolvedRhs), resolvedType, localQdependency, this.Range)
            |> ExprWithoutTypeArgs false

        /// Resolves and verifies the given left hand side and right hand side of a binary boolean operator,
        /// and returns the corresponding expression built with buildExprKind as typed expression of type Bool.
        let buildBooleanOpWith verify shortCircuits buildExprKind (lhs, rhs) =
            let (resolvedLhs, resolvedRhs) = (InnerExpression lhs, InnerExpression rhs)

            if shortCircuits
            then VerifyConditionalExecution addWarning (resolvedRhs, rhs.RangeOrDefault)

            verify
                addError
                (resolvedLhs.ResolvedType, lhs.RangeOrDefault)
                (resolvedRhs.ResolvedType, rhs.RangeOrDefault)

            let localQdependency =
                resolvedLhs.InferredInformation.HasLocalQuantumDependency
                || resolvedRhs.InferredInformation.HasLocalQuantumDependency

            (buildExprKind (resolvedLhs, resolvedRhs), Bool |> ResolvedType.New, localQdependency, this.Range)
            |> ExprWithoutTypeArgs false

        /// Resolves and verifies the given condition, left hand side, and right hand side of a conditional expression (if-else-shorthand),
        /// and returns the corresponding conditional expression as typed expression.
        let buildConditional (cond: QsExpression, ifTrue: QsExpression, ifFalse: QsExpression) =
            let resCond, resIsTrue, resIsFalse = InnerExpression cond, InnerExpression ifTrue, InnerExpression ifFalse
            VerifyConditionalExecution addWarning (resIsTrue, ifTrue.RangeOrDefault)
            VerifyConditionalExecution addWarning (resIsFalse, ifFalse.RangeOrDefault)
            VerifyIsBoolean addError (resCond.ResolvedType, cond.RangeOrDefault)

            let lhs, rhs =
                (resIsTrue.ResolvedType, ifTrue.RangeOrDefault), (resIsFalse.ResolvedType, ifFalse.RangeOrDefault)

            let exType =
                CommonBaseType
                    addError
                    (ErrorCode.TypeMismatchInConditional,
                     [ resIsTrue.ResolvedType |> toString; resIsFalse.ResolvedType |> toString ])
                    symbols.Parent
                    lhs
                    rhs

            let localQdependency =
                [ resCond; resIsTrue; resIsFalse ]
                |> Seq.map (fun ex -> ex.InferredInformation.HasLocalQuantumDependency)
                |> Seq.contains true

            (CONDITIONAL(resCond, resIsTrue, resIsFalse), exType, localQdependency, this.Range)
            |> ExprWithoutTypeArgs false

        /// Resolves the given expression and verifies that its type is indeed a user defined type.
        /// Determines the underlying type of the user defined type and returns the corresponding UNWRAP expression as typed expression of that type.
        let buildUnwrap (ex: QsExpression) =
            let resolvedEx = InnerExpression ex
            let exType = VerifyUdtWith symbols.GetUnderlyingType addError (resolvedEx.ResolvedType, ex.RangeOrDefault)

            (UnwrapApplication resolvedEx, exType, resolvedEx.InferredInformation.HasLocalQuantumDependency, this.Range)
            |> ExprWithoutTypeArgs false

        /// Resolves and verifies the given left hand side and right hand side of a call expression,
        /// and returns the corresponding expression as typed expression.
        let buildCall (method, arg) =
            let getType (ex: QsExpression) =
                (ex.Resolve context (fun _ -> ())).ResolvedType

            let (resolvedMethod, resolvedArg) = (InnerExpression method, InnerExpression arg)

            let locQdepClassicalEx =
                resolvedMethod.InferredInformation.HasLocalQuantumDependency
                || resolvedArg.InferredInformation.HasLocalQuantumDependency

            let originalExKind = CallLikeExpression(resolvedMethod, resolvedArg)
            let invalidEx = (originalExKind, invalid, false, this.Range) |> ExprWithoutTypeArgs false

            let isDirectRecursion, tArgs =
                match resolvedMethod.Expression with
                | Identifier (GlobalCallable id, tArgs) ->
                    id = symbols.Parent, tArgs |> QsNullable<_>.Fold (fun _ v -> Some v) None
                | _ -> false, None

            let callTypeOrPartial build (expectedArgT, expectedResT) =
                let (typeParamResolutions, exType) =
                    VerifyCallExpr
                        build
                        addError
                        (symbols.Parent, isDirectRecursion, tArgs)
                        (expectedArgT, expectedResT)
                        (arg, getType)

                let requiresTypeArgumentResolution = isDirectRecursion && symbols.DefinedTypeParameters.Length <> 0

                if not requiresTypeArgumentResolution then
                    typeParamResolutions, exType, originalExKind
                else // we need to attach the resolved type arguments to the identifier

                    // combine the explicitly given type arguments with the inferred ones to get all type arguments for the called method
                    let tArgs =
                        tArgs
                        |> Option.defaultValue
                            (symbols.DefinedTypeParameters
                             |> Seq.map (fun _ -> ResolvedType.New MissingType)
                             |> ImmutableArray.CreateRange)

                    QsCompilerError.Verify
                        (tArgs.Length = symbols.DefinedTypeParameters.Length, "length mismatch for type arguments")

                    let tArgs =
                        tArgs
                        |> Seq.zip symbols.DefinedTypeParameters
                        |> Seq.map (function
                            | tpName, tArg when tArg.isMissing ->
                                match typeParamResolutions.TryGetValue((symbols.Parent, tpName)) with
                                | true, res -> (symbols.Parent, tpName), res
                                | false, _ -> (symbols.Parent, tpName), ResolvedType.New MissingType // important: these need to be filtered out when building the resolutions dictionary
                            | tpName, tArg -> (symbols.Parent, tpName), tArg)

                    if tArgs |> Seq.map snd |> Seq.contains (ResolvedType.New MissingType)
                    then method.RangeOrDefault |> addError (ErrorCode.UnresolvedTypeParameterForRecursiveCall, [])

                    // attach the new fully populated type arguments to the identifier of the callable
                    let methodTypeParamResolutions =
                        tArgs
                        |> Seq.filter (snd >> (<>) (ResolvedType.New MissingType))
                        |> Seq.map KeyValuePair.Create
                        |> ImmutableDictionary.CreateRange

                    let methodTypeArgs = tArgs |> Seq.map snd |> ImmutableArray.CreateRange |> Value

                    let typeParamRes =
                        typeParamResolutions
                        |> Seq.filter (fun kv -> fst kv.Key <> symbols.Parent)
                        |> ImmutableDictionary.CreateRange

                    let methodExprKind = Identifier(GlobalCallable symbols.Parent, methodTypeArgs)

                    let methodExpr =
                        TypedExpression.New
                            (methodExprKind,
                             methodTypeParamResolutions,
                             resolvedMethod.ResolvedType,
                             resolvedMethod.InferredInformation,
                             resolvedMethod.Range)

                    typeParamRes, exType, CallLikeExpression(methodExpr, resolvedArg)

            match resolvedMethod.ResolvedType.Resolution with
            | QsTypeKind.InvalidType -> invalidEx
            | QsTypeKind.Function (argT, resT) ->
                let typeParamResolutions, exType, exprKind = (argT, resT) |> callTypeOrPartial QsTypeKind.Function
                let exInfo = InferredExpressionInformation.New(isMutable = false, quantumDep = locQdepClassicalEx)
                TypedExpression.New(exprKind, typeParamResolutions, exType, exInfo, this.Range)
            | QsTypeKind.Operation ((argT, resT), characteristics) ->
                let typeParamResolutions, exType, exprKind =
                    (argT, resT) |> callTypeOrPartial (fun (i, o) -> QsTypeKind.Operation((i, o), characteristics))

                let isPartialApplication = TypedExpression.IsPartialApplication exprKind

                if not (isPartialApplication || characteristics.Characteristics.AreInvalid) then // check that the functors necessary for auto-generation are supported
                    let functors = characteristics.Characteristics.SupportedFunctors.ValueOr ImmutableHashSet.Empty
                    let missing = missingFunctors (symbols.RequiredFunctorSupport, Some functors)

                    if missing.Length <> 0 then
                        method.RangeOrDefault
                        |> addError (ErrorCode.MissingFunctorForAutoGeneration, [ String.Join(", ", missing) ])

                let localQDependency = if isPartialApplication then locQdepClassicalEx else true
                let exInfo = InferredExpressionInformation.New(isMutable = false, quantumDep = localQDependency)

                if not (context.IsInOperation || isPartialApplication) then
                    method.RangeOrDefault |> addError (ErrorCode.OperationCallOutsideOfOperation, [])
                    invalidEx
                else
                    TypedExpression.New(exprKind, typeParamResolutions, exType, exInfo, this.Range)
            | _ ->
                method.RangeOrDefault
                |> addError (ErrorCode.ExpectingCallableExpr, [ resolvedMethod.ResolvedType |> toString ])

                invalidEx

        match this.Expression with
        | InvalidExpr -> (InvalidExpr, InvalidType |> ResolvedType.New, false, this.Range) |> ExprWithoutTypeArgs true // choosing the more permissive option here
        | MissingExpr -> (MissingExpr, MissingType |> ResolvedType.New, false, this.Range) |> ExprWithoutTypeArgs false
        | UnitValue -> (UnitValue, UnitType |> ResolvedType.New, false, this.Range) |> ExprWithoutTypeArgs false
        | Identifier (sym, tArgs) -> VerifyIdentifier addDiagnostic symbols (sym, tArgs)
        | CallLikeExpression (method, arg) -> buildCall (method, arg)
        | AdjointApplication ex -> verifyAndBuildWith AdjointApplication VerifyAdjointApplication ex
        | ControlledApplication ex -> verifyAndBuildWith ControlledApplication VerifyControlledApplication ex
        | UnwrapApplication ex -> buildUnwrap ex
        | ValueTuple items -> buildTuple items
        | ArrayItem (arr, idx) -> buildArrayItem (arr, idx)
        | NamedItem (ex, acc) -> buildNamedItem (ex, acc)
        | ValueArray values -> buildValueArray values
        | NewArray (baseType, ex) -> buildNewArray (baseType, ex)
        | IntLiteral i -> (IntLiteral i, Int |> ResolvedType.New, false, this.Range) |> ExprWithoutTypeArgs false
        | BigIntLiteral b ->
            (BigIntLiteral b, BigInt |> ResolvedType.New, false, this.Range) |> ExprWithoutTypeArgs false
        | DoubleLiteral d ->
            (DoubleLiteral d, Double |> ResolvedType.New, false, this.Range) |> ExprWithoutTypeArgs false
        | BoolLiteral b -> (BoolLiteral b, Bool |> ResolvedType.New, false, this.Range) |> ExprWithoutTypeArgs false
        | ResultLiteral r ->
            (ResultLiteral r, Result |> ResolvedType.New, false, this.Range) |> ExprWithoutTypeArgs false
        | PauliLiteral p -> (PauliLiteral p, Pauli |> ResolvedType.New, false, this.Range) |> ExprWithoutTypeArgs false
        | StringLiteral (s, exs) -> buildStringLiteral (s, exs)
        | RangeLiteral (lhs, rEnd) -> buildRange (lhs, rEnd)
        | CopyAndUpdate (lhs, accEx, rhs) -> buildCopyAndUpdate (lhs, accEx, rhs)
        | CONDITIONAL (cond, ifTrue, ifFalse) -> buildConditional (cond, ifTrue, ifFalse)
        | ADD (lhs, rhs) -> buildAddition (lhs, rhs) // addition takes a special role since it is used for both arithmetic and concatenation expressions
        | SUB (lhs, rhs) -> buildArithmeticOp SUB (lhs, rhs)
        | MUL (lhs, rhs) -> buildArithmeticOp MUL (lhs, rhs)
        | DIV (lhs, rhs) -> buildArithmeticOp DIV (lhs, rhs)
        | LT (lhs, rhs) ->
            buildBooleanOpWith (fun log l r -> VerifyArithmeticOp symbols.Parent log l r |> ignore) false LT (lhs, rhs)
        | LTE (lhs, rhs) ->
            buildBooleanOpWith (fun log l r -> VerifyArithmeticOp symbols.Parent log l r |> ignore) false LTE (lhs, rhs)
        | GT (lhs, rhs) ->
            buildBooleanOpWith (fun log l r -> VerifyArithmeticOp symbols.Parent log l r |> ignore) false GT (lhs, rhs)
        | GTE (lhs, rhs) ->
            buildBooleanOpWith (fun log l r -> VerifyArithmeticOp symbols.Parent log l r |> ignore) false GTE (lhs, rhs)
        | POW (lhs, rhs) -> buildPower (lhs, rhs) // power takes a special role because you can raise integers and doubles to integer and double powers, but bigint only to integer powers
        | MOD (lhs, rhs) -> buildIntegralOp MOD (lhs, rhs)
        | LSHIFT (lhs, rhs) -> buildShiftOp LSHIFT (lhs, rhs)
        | RSHIFT (lhs, rhs) -> buildShiftOp RSHIFT (lhs, rhs)
        | BOR (lhs, rhs) -> buildIntegralOp BOR (lhs, rhs)
        | BAND (lhs, rhs) -> buildIntegralOp BAND (lhs, rhs)
        | BXOR (lhs, rhs) -> buildIntegralOp BXOR (lhs, rhs)
        | AND (lhs, rhs) -> buildBooleanOpWith VerifyAreBooleans true AND (lhs, rhs)
        | OR (lhs, rhs) -> buildBooleanOpWith VerifyAreBooleans true OR (lhs, rhs)
        | EQ (lhs, rhs) -> buildBooleanOpWith (VerifyEqualityComparison context) false EQ (lhs, rhs)
        | NEQ (lhs, rhs) -> buildBooleanOpWith (VerifyEqualityComparison context) false NEQ (lhs, rhs)
        | NEG ex -> verifyAndBuildWith NEG VerifySupportsArithmetic ex
        | BNOT ex -> verifyAndBuildWith BNOT VerifyIsIntegral ex
        | NOT ex ->
            verifyAndBuildWith NOT (fun log arg ->
                VerifyIsBoolean log arg
                ResolvedType.New Bool) ex<|MERGE_RESOLUTION|>--- conflicted
+++ resolved
@@ -941,16 +941,10 @@
 
         /// <summary>
         /// Resolves and verifies all given items, and returns the corresponding ValueTuple as typed expression.
-<<<<<<< HEAD
-        /// If the ValueTuple contains only one item, the item is returned instead (i.e. arity-1 tuple expressions are stripped). 
+        /// If the ValueTuple contains only one item, the item is returned instead (i.e. arity-1 tuple expressions are stripped).
         /// </summary>
         /// <exception cref="ArgumentException"><paramref name="items"/> is empty.</exception>
-        let buildTuple (items : ImmutableArray<_>) = 
-=======
-        /// If the ValueTuple contains only one item, the item is returned instead (i.e. arity-1 tuple expressions are stripped).
-        /// Throws an ArgumentException if the given items do not at least contain one element.
         let buildTuple (items: ImmutableArray<_>) =
->>>>>>> ea1f8f0b
             let resolvedItems = (items.Select InnerExpression).ToImmutableArray()
             let resolvedTypes = (resolvedItems |> Seq.map (fun x -> x.ResolvedType)).ToImmutableArray()
 
