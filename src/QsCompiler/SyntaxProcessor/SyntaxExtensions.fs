--- conflicted
+++ resolved
@@ -355,7 +355,6 @@
 [<Extension>]
 let public PrintSignature (header : CallableDeclarationHeader) = 
     let callable = 
-<<<<<<< HEAD
         QsCallable.New header.Kind (header.SourceFile, Null) (header.QualifiedName,
                                                               header.Attributes,
                                                               header.Modifiers,
@@ -364,12 +363,7 @@
                                                               ImmutableArray.Empty,
                                                               ImmutableArray.Empty,
                                                               QsComments.Empty)
-    let signature = SyntaxTreeToQs.DeclarationSignature (callable, new Func<_,_>(TypeName))
-=======
-        QsCallable.New header.Kind (header.SourceFile, Null) 
-            (header.QualifiedName, header.Attributes, header.ArgumentTuple, header.Signature, ImmutableArray.Empty, ImmutableArray.Empty, QsComments.Empty);
     let signature = SyntaxTreeToQsharp.DeclarationSignature (callable, new Func<_,_>(TypeName))
->>>>>>> 759c6661
     let annotation = CharacteristicsAnnotation (header.Signature.Information.Characteristics, sprintf "%s%s" newLine)
     sprintf "%s%s" signature annotation
 
@@ -418,21 +412,14 @@
         | None, _ ->
         match qsSym |> globalCallableResolution symbolTable (currentNS, source) with 
         | Some decl, _ ->
-<<<<<<< HEAD
             let kind = showModifiers (printCallableKind decl.Kind) decl.Modifiers
             let name = decl.QualifiedName.Name.Value |> withNewLine
-=======
-            let functorSupport characteristics =
-                let charEx = SyntaxTreeToQsharp.CharacteristicsExpression characteristics
-                if String.IsNullOrWhiteSpace charEx then "(None)" else charEx
-            let name = sprintf "%s %s" (printCallableKind false decl.Kind) decl.QualifiedName.Name.Value |> withNewLine
->>>>>>> 759c6661
             let ns = sprintf "Namespace: %s" decl.QualifiedName.Namespace.Value |> withNewLine 
             let input = sprintf "Input type: %s" (decl.Signature.ArgumentType |> TypeName) |> withNewLine
             let output = sprintf "Output type: %s" (decl.Signature.ReturnType |> TypeName) |> withNewLine
             let functorSupport characteristics =
-                TypeString.onCharacteristicsExpression characteristics |> ignore
-                if String.IsNullOrWhiteSpace TypeString.Output then "(None)" else TypeString.Output
+                let charEx = SyntaxTreeToQsharp.CharacteristicsExpression characteristics
+                if String.IsNullOrWhiteSpace charEx then "(None)" else charEx
             let fs = sprintf "Supported functors: %s" (decl.Signature.Information.Characteristics |> functorSupport)
             let doc = PrintSummary decl.Documentation markdown
             sprintf "Declaration of %s %s%s%s%s%s%s" kind name ns input output fs doc
