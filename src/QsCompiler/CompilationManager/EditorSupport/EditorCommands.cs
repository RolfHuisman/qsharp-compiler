--- conflicted
+++ resolved
@@ -249,11 +249,7 @@
 
             // extracting and adapting the relevant information for the called callable
 
-<<<<<<< HEAD
-            ResolutionResult<CallableDeclarationHeader>.Found methodDecl;
-=======
             ResolutionResult<CallableDeclarationHeader>.Found methodDecl = null;
->>>>>>> 53e9f4fd
             if (id.Item1.Symbol is QsSymbolKind<QsSymbol>.Symbol sym)
             {
                 methodDecl =
@@ -270,12 +266,8 @@
                                                              file.FileName)
                     as ResolutionResult<CallableDeclarationHeader>.Found;
             }
-<<<<<<< HEAD
-            else
-=======
 
             if (methodDecl == null)
->>>>>>> 53e9f4fd
             {
                 return null;
             }
