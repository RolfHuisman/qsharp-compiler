--- conflicted
+++ resolved
@@ -14,11 +14,8 @@
 using Microsoft.Quantum.QsCompiler.ReservedKeywords;
 using Microsoft.Quantum.QsCompiler.Serialization;
 using Microsoft.Quantum.QsCompiler.SyntaxTree;
-<<<<<<< HEAD
+using Microsoft.Quantum.QsCompiler.Transformations;
 using Microsoft.Quantum.QsCompiler.Transformations.BasicTransformations;
-=======
-using Microsoft.Quantum.QsCompiler.Transformations;
->>>>>>> e67954f6
 using Microsoft.Quantum.QsCompiler.Transformations.Conjugations;
 using Microsoft.VisualStudio.LanguageServer.Protocol;
 using Newtonsoft.Json;
@@ -289,9 +286,6 @@
                 if (this.GeneratedSyntaxTree == null || !rewrite.Success) this.LogAndUpdate(ref this.CompilationStatus.TreeTrimming, ErrorCode.TreeTrimmingFailed, Enumerable.Empty<string>());
             }
 
-<<<<<<< HEAD
-            // generating the compiled binary and dll
-=======
             if (this.Config.AttemptFullPreEvaluation)
             {
                 this.CompilationStatus.PreEvaluation = 0;
@@ -300,8 +294,7 @@
                 if (!evaluated) this.LogAndUpdate(ref this.CompilationStatus.PreEvaluation, ErrorCode.PreEvaluationFailed, Enumerable.Empty<string>()); 
             }
 
-            // generating the compiled binary
->>>>>>> e67954f6
+            // generating the compiled binary and dll
 
             using (var ms = new MemoryStream())
             {
