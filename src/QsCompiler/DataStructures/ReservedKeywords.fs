﻿// Copyright (c) Microsoft Corporation. All rights reserved.
// Licensed under the MIT License.

namespace Microsoft.Quantum.QsCompiler.ReservedKeywords

open System
open System.Collections.Immutable


/// contains keywords for Q# types
module Types =

    // keyword for a Q# transformation characteristics annotation
    let Characteristics = "is"
    // keyword for a predefined set of Q# transformation characteristics
    let AdjSet = "Adj"
    // keyword for a predefined set of Q# transformation characteristics
    let CtlSet = "Ctl"

    /// keyword for a predefined Q# type
    let Unit = "Unit"
    /// keyword for a predefined Q# type
    let Int = "Int"
    /// keyword for a predefined Q# type
    let BigInt = "BigInt"
    /// keyword for a predefined Q# type
    let Double = "Double"
    /// keyword for a predefined Q# type
    let Bool = "Bool"
    /// keyword for a predefined Q# type
    let Qubit = "Qubit"
    /// keyword for a predefined Q# type
    let Result = "Result"
    /// keyword for a predefined Q# type
    let Pauli = "Pauli"
    /// keyword for a predefined Q# type
    let Range = "Range"
    /// keyword for a predefined Q# type
    let String = "String"


/// contains keywords for Q# literals
module Literals =

    /// keyword for a Q# literal
    let PauliX = "PauliX"
    /// keyword for a Q# literal
    let PauliY = "PauliY"
    /// keyword for a Q# literal
    let PauliZ = "PauliZ"
    /// keyword for a Q# literal
    let PauliI = "PauliI"

    /// keyword for a Q# literal
    let Zero = "Zero"
    /// keyword for a Q# literal
    let One = "One"

    /// keyword for a Q# literal
    let True = "true"
    /// keyword for a Q# literal
    let False = "false"


/// contains keywords for Q# functors
module Functors =

    /// keyword for a Q# functor application
    let Adjoint = "Adjoint"
    /// keyword for a Q# functor application
    let Controlled = "Controlled"


/// contains keywords for Q# statements
module Statements =

    // simple statements

    /// keyword for a Q# statement header
    let Return = "return"
    /// keyword for a Q# statement header
    let Fail = "fail"
    /// keyword for a Q# statement header
    let Let = "let"
    /// keyword for a Q# statement header
    let Mutable = "mutable"
    /// keyword for a Q# statement header
    let Set = "set"

    // control flow statements

    /// keyword for a Q# control flow statement
    let If = "if"
    /// keyword for a Q# control flow statement
    let Elif = "elif"
    /// keyword for a Q# control flow statement
    let Else = "else"

    /// keyword for a Q# control flow statement
    let For = "for"
    /// keyword for a Q# control flow statement
    let In = "in"

    /// keyword for a Q# control flow statement
    let While = "while"

    /// keyword for a Q# control flow statement
    let Repeat = "repeat"
    /// keyword for a Q# control flow statement
    let Until = "until"
    /// keyword for a Q# control flow statement
    let Fixup = "fixup"

    // block statements

    /// keyword for a Q# transformation pattern
    let Within = "within"
    /// keyword for a Q# transformation pattern
    let Apply = "apply"

    /// keyword for a Q# allocation statement
    let Using = "using"
    /// keyword for a Q# allocation statement
    let Borrowing = "borrowing"


/// contains keywords for Q# expressions
module Expressions =

    /// keyword used within a Q# new-array-expression
    let New = "new"
    /// keyword used as operator for Q# expressions
    let Not = "not"
    /// keyword used as operator for Q# expressions
    let And = "and"
    /// keyword used as operator for Q# expressions
    let Or = "or"


/// contains keywords for Q# declarations
module Declarations =

    /// keyword for a Q# declaration
    let Body = "body"
    /// keyword for a Q# declaration
    let Adjoint = "adjoint"
    /// keyword for a Q# declaration
    let Controlled = "controlled"

    /// keyword for a Q# declaration
    let Operation = "operation"
    /// keyword for a Q# declaration
    let Function = "function"
    /// keyword for a Q# declaration
    let Type = "newtype"

    /// keyword for a Q# declaration
    let Namespace = "namespace"

    /// keyword for a Q# declaration modifier
    let Internal = "internal"


/// contains keywords for Q# directives
module Directives =

    /// keyword for a Q# directive
    let Open = "open"
    /// keyword for a Q# directive
    let OpenedAs = "as"

    /// keyword for a Q# directive
    let Auto = "auto"
    /// keyword for a Q# directive
    let Intrinsic = "intrinsic"
    /// keyword for a Q# directive
    let Self = "self"
    /// keyword for a Q# directive
    let Invert = "invert"
    /// keyword for a Q# directive
    let Distribute = "distribute"


/// contains keywords reserved for internal use
module InternalUse =
    // IMPORTANT: with the exception of the CsKeyworks the keywords here are expected to follow the pattern __*__
    // otherwise they need to be manually added to the list of reserved keywords in the TextProcessor!

    /// to be used as name for all namespaces that do not have a valid name
    let UnknownNamespace = "__UnknownNamespaceName__"

    /// name for the control qubits used for compiler-generated controlled specializations (argument to the controlled functor)
    let ControlQubitsName = "__controlQubits__"

    /// auto-generated name for the unit argument upon constructing a controlled specialization for callables that take only a single unit argument
    let UnitArgument = "__unitArg__"

    /// contains all keywords reserved due to clashes with auto-generated Q# code, or generated C# code
    let CsKeywords =
        [
            "Allocate"
            "Release"
            "Borrow"
            "Return"

            "QVoid"
            "Int64"
            "BigInteger"
            "Boolean"
            "QArray"
            "QTuple"
            "UDTBase"

            "IUnitary"
            "IAdjointable"
            "IControllable"
            "ICallable"
            "IOperationFactory"
            "IApplyData"
        ]
        |> ImmutableHashSet.CreateRange

// TODO: ReservedForFutureUse = ...


/// contains the names used for compiler-generated Q# attributes
/// that do not and should not have a definition in source code
module GeneratedAttributes =
    let Namespace = "Microsoft.Quantum.QsCompiler.Metadata.Attributes"
    let LoadedViaTestNameInsteadOf = "__LoadedViaTestNameInsteadOf__"

/// contains project specific settings specified during Q# compilation
module AssemblyConstants =
    let OutputPath = "OutputPath"
    let AssemblyName = "AssemblyName"
    let QsharpOutputType = "QsharpOutputType"
    let QsharpExe = "QsharpExe"
    let QsharpLibrary = "QsharpLibrary"
    let ProcessorArchitecture = "ProcessorArchitecture"
    let HoneywellProcessor = "HoneywellProcessor"
    let IonQProcessor = "IonQProcessor"
    let QCIProcessor = "QCIProcessor"
    let ExecutionTarget = "ExecutionTarget"
    let DefaultSimulator = "DefaultSimulator"
    let QuantumSimulator = "QuantumSimulator"
    let ToffoliSimulator = "ToffoliSimulator"
    let ResourcesEstimator = "ResourcesEstimator"
    let ExposeReferencesViaTestNames = "ExposeReferencesViaTestNames"
<<<<<<< HEAD
    let GenerateConcreteIntrinsic = "GenerateConcreteIntrinsic"
=======
    let QirOutputPath = "QirOutputPath"
    let PerfDataOutputPath = "PerfDataOutputPath"
    let DocsOutputPath = "DocsOutputPath"
    let DocsPackageId = "DocsPackageId"
>>>>>>> 4660f1c6

    /// The runtime capabilities supported by an execution target. The names of the capabilities here match the ones
    /// defined by the SDK.
    // TODO: RELEASE 2021-04: Remove RuntimeCapabilities.
    [<Obsolete "Replaced by Microsoft.Quantum.QsCompiler.RuntimeCapability.">]
    type RuntimeCapabilities =
        /// No known runtime restrictions. Any Q# program can be executed.
        | Unknown = 0

        /// Measurement results cannot be compared for equality.
        | QPRGen0 = 1

        /// Measurement results can be compared for equality only in if-statement conditional expressions in operations.
        /// The block of an if-statement that depends on a result cannot contain set statements for mutable variables
        /// declared outside the block, or return statements.
        | QPRGen1 = 2

/// contains reserved names for command line arguments of Q# projects
module CommandLineArguments =
    let SimulatorOption = ("simulator", "s")
    let ReservedArguments = ImmutableArray.Create(fst SimulatorOption)
    let ReservedArgumentAbbreviations = ImmutableArray.Create(snd SimulatorOption)

    let BuiltInSimulators =
        [
            AssemblyConstants.QuantumSimulator
            AssemblyConstants.ToffoliSimulator
            AssemblyConstants.ResourcesEstimator
        ]
        |> ImmutableHashSet.CreateRange


/// contains specific names used within Q# dlls
module DotnetCoreDll =
    [<Obsolete("Replaced by ResourceNameQsDataBondV1. Used for DLLs generated by compiler versions up to 0.13.20102604.")>]
    let ResourceName = "__qsharp_data__.bson"

    let ResourceNameQsDataBondV1 = "__qsharp_data_bond_v1__.bson"
    // Should always provide the name of the resource currently used by the compiler to attach the syntax tree to a DLL.
    let SyntaxTreeResourceName = ResourceNameQsDataBondV1
    let MetadataNamespace = "__qsharp__"
    let ReferenceAlias = "__qsharp_reference__"
    let MetadataType = "Metadata"
    let Dependencies = "Dependencies"<|MERGE_RESOLUTION|>--- conflicted
+++ resolved
@@ -246,14 +246,11 @@
     let ToffoliSimulator = "ToffoliSimulator"
     let ResourcesEstimator = "ResourcesEstimator"
     let ExposeReferencesViaTestNames = "ExposeReferencesViaTestNames"
-<<<<<<< HEAD
     let GenerateConcreteIntrinsic = "GenerateConcreteIntrinsic"
-=======
     let QirOutputPath = "QirOutputPath"
     let PerfDataOutputPath = "PerfDataOutputPath"
     let DocsOutputPath = "DocsOutputPath"
     let DocsPackageId = "DocsPackageId"
->>>>>>> 4660f1c6
 
     /// The runtime capabilities supported by an execution target. The names of the capabilities here match the ones
     /// defined by the SDK.
