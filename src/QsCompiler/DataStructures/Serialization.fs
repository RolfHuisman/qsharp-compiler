// Copyright (c) Microsoft Corporation. All rights reserved.
// Licensed under the MIT License.

namespace Microsoft.Quantum.QsCompiler.Serialization

open System
open System.Collections.Generic
open System.Collections.Immutable
open System.Linq
open System.Runtime.Serialization
open Microsoft.Quantum.QsCompiler.DataTypes
open Microsoft.Quantum.QsCompiler.SyntaxTree
open Microsoft.Quantum.QsCompiler.SyntaxTokens
open Newtonsoft.Json
open Newtonsoft.Json.Linq
open Newtonsoft.Json.Serialization

type PositionConverter() =
    inherit JsonConverter<Position>()

    override this.ReadJson(reader, _, _, _, serializer) =
        serializer.Deserialize<int * int> reader ||> Position.Create

    override this.WriteJson(writer: JsonWriter, position: Position, serializer: JsonSerializer) =
        serializer.Serialize(writer, (position.Line, position.Column))


[<CLIMutable>]
[<DataContract>]
type private RangePosition =
    {
        [<DataMember>]
        Line: int
        [<DataMember>]
        Column: int
    }

type RangeConverter() =
    inherit JsonConverter<Range>()

    override this.ReadJson(reader, _, _, _, serializer) =
        let start, end' = serializer.Deserialize<RangePosition * RangePosition> reader
        // For backwards compatibility, convert the serialized one-based positions to zero-based positions.
        Range.Create
            (Position.Create (start.Line - 1) (start.Column - 1))
            (Position.Create (end'.Line - 1) (end'.Column - 1))

    override this.WriteJson(writer: JsonWriter, range: Range, serializer: JsonSerializer) =
        // For backwards compatibility, convert the zero-based positions to one-based serialized positions.
        let start = { Line = range.Start.Line + 1; Column = range.Start.Column + 1 }
        let end' = { Line = range.End.Line + 1; Column = range.End.Column + 1 }
        serializer.Serialize(writer, (start, end'))


type QsNullableLocationConverter(?ignoreSerializationException) =
    inherit JsonConverter<QsNullable<QsLocation>>()
    let ignoreSerializationException = defaultArg ignoreSerializationException false

    override this.ReadJson(reader: JsonReader,
                           objectType: Type,
                           existingValue: QsNullable<QsLocation>,
                           hasExistingValue: bool,
                           serializer: JsonSerializer) =
        try
            if reader.ValueType <> typeof<String> || (string) reader.Value <> "Null" then
                let token = JObject.Load(reader)
                let loc = serializer.Deserialize<QsLocation>(token.CreateReader())

                if Object.ReferenceEquals(loc.Offset, null) || Object.ReferenceEquals(loc.Range, null) then
                    match serializer.Deserialize<QsNullable<JToken>>(token.CreateReader()) with
                    | Value loc -> loc.ToObject<QsLocation>() |> Value
                    | Null -> Null
                else
                    loc |> Value
            else
                Null
        with :? JsonSerializationException as ex -> if ignoreSerializationException then Null else raise ex

    override this.WriteJson(writer: JsonWriter, value: QsNullable<QsLocation>, serializer: JsonSerializer) =
        match value with
        | Value loc -> serializer.Serialize(writer, loc)
        | Null -> serializer.Serialize(writer, "Null")


type ResolvedTypeConverter(?ignoreSerializationException) =
    inherit JsonConverter<ResolvedType>()
    let ignoreSerializationException = defaultArg ignoreSerializationException false

    /// Returns an invalid type if the deserialization fails and ignoreSerializationException was set to true upon initialization
    override this.ReadJson(reader: JsonReader,
                           objectType: Type,
                           existingValue: ResolvedType,
                           hasExistingValue: bool,
                           serializer: JsonSerializer) =
        try
            let resolvedType =
                (true,
                 serializer.Deserialize<QsTypeKind<ResolvedType, UserDefinedType, QsTypeParameter, CallableInformation>>
                     (reader))
                |> ResolvedType.New

            match resolvedType.Resolution with
            | Operation ((i, o), c) when Object.ReferenceEquals(c, null)
                                         || Object.ReferenceEquals(c.Characteristics, null) ->
                new JsonSerializationException("failed to deserialize operation characteristics") |> raise
            | _ -> resolvedType
        with :? JsonSerializationException as ex ->
            if ignoreSerializationException then ResolvedType.New(true, InvalidType) else raise ex

    override this.WriteJson(writer: JsonWriter, value: ResolvedType, serializer: JsonSerializer) =
        serializer.Serialize(writer, value.Resolution)


type ResolvedCharacteristicsConverter(?ignoreSerializationException) =
    inherit JsonConverter<ResolvedCharacteristics>()
    let ignoreSerializationException = defaultArg ignoreSerializationException false

    /// Returns an invalid expression if the deserialization fails and ignoreSerializationException was set to true upon initialization
    override this.ReadJson(reader: JsonReader,
                           objectType: Type,
                           existingValue: ResolvedCharacteristics,
                           hasExistingValue: bool,
                           serializer: JsonSerializer) =
        try
            serializer.Deserialize<CharacteristicsKind<ResolvedCharacteristics>>(reader)
            |> ResolvedCharacteristics.New
        with :? JsonSerializationException as ex ->
            if ignoreSerializationException
            then ResolvedCharacteristics.New InvalidSetExpr
            else raise ex

    override this.WriteJson(writer: JsonWriter, value: ResolvedCharacteristics, serializer: JsonSerializer) =
        serializer.Serialize(writer, value.Expression)


type ResolvedInitializerConverter() =
    inherit JsonConverter<ResolvedInitializer>()

    override this.ReadJson(reader: JsonReader,
                           objectType: Type,
                           existingValue: ResolvedInitializer,
                           hasExistingValue: bool,
                           serializer: JsonSerializer) =
        serializer.Deserialize<QsInitializerKind<ResolvedInitializer, TypedExpression>>(reader)
        |> ResolvedInitializer.New

    override this.WriteJson(writer: JsonWriter, value: ResolvedInitializer, serializer: JsonSerializer) =
        serializer.Serialize(writer, (value.Resolution))


type TypedExpressionConverter() =
    inherit JsonConverter<TypedExpression>()

    override this.ReadJson(reader: JsonReader,
                           objectType: Type,
                           existingValue: TypedExpression,
                           hasExistingValue: bool,
                           serializer: JsonSerializer) =
        let (ex, paramRes, t, info, range) =
            serializer.Deserialize<QsExpressionKind<TypedExpression, Identifier, ResolvedType> * IEnumerable<QsQualifiedName * string * ResolvedType> * ResolvedType * InferredExpressionInformation * QsNullable<Range>>
                reader

        {
            Expression = ex
            TypeArguments = paramRes.ToImmutableArray()
            ResolvedType = t
            InferredInformation = info
            Range = range
        }

    override this.WriteJson(writer: JsonWriter, value: TypedExpression, serializer: JsonSerializer) =
        serializer.Serialize
            (writer, (value.Expression, value.TypeArguments, value.ResolvedType, value.InferredInformation, value.Range))


type private QsSpecializationConverter() =
    inherit JsonConverter<QsSpecialization>()

    override _.ReadJson(reader, _, _, _, serializer) =
        let schema = serializer.Deserialize<QsSpecializationSchema> reader
        { Kind = schema.Kind
          Parent = schema.Parent
          Attributes = schema.Attributes
          Source = { CodePath = schema.SourceFile; AssemblyPath = Null }
          Location = schema.Location
          TypeArguments = schema.TypeArguments
          Signature = schema.Signature
          Implementation = schema.Implementation
          Documentation = schema.Documentation
          Comments = schema.Comments }

    override _.WriteJson(writer : JsonWriter, value : QsSpecialization, serializer : JsonSerializer) =
        let schema =
            { Kind = value.Kind
              Parent = value.Parent
              Attributes = value.Attributes
              SourceFile = value.Source.CodePath
              Location = value.Location
              TypeArguments = value.TypeArguments
              Signature = value.Signature
              Implementation = value.Implementation
              Documentation = value.Documentation
              Comments = value.Comments }
        serializer.Serialize(writer, schema)


type private QsCallableConverter() =
    inherit JsonConverter<QsCallable>()

    override _.ReadJson(reader, _, _, _, serializer) =
        let schema = serializer.Deserialize<QsCallableSchema> reader
        { Kind = schema.Kind
          FullName = schema.FullName
          Attributes = schema.Attributes
          Modifiers = schema.Modifiers
          Source = { CodePath = schema.SourceFile; AssemblyPath = Null }
          Location = schema.Location
          Signature = schema.Signature
          ArgumentTuple = schema.ArgumentTuple
          Specializations = schema.Specializations
          Documentation = schema.Documentation
          Comments = schema.Comments }

    override _.WriteJson(writer : JsonWriter, value : QsCallable, serializer : JsonSerializer) =
        let schema =
            { Kind = value.Kind
              FullName = value.FullName
              Attributes = value.Attributes
              Modifiers = value.Modifiers
              SourceFile = value.Source.CodePath
              Location = value.Location
              Signature = value.Signature
              ArgumentTuple = value.ArgumentTuple
              Specializations = value.Specializations
              Documentation = value.Documentation
              Comments = value.Comments }
        serializer.Serialize(writer, schema)


type private QsCustomTypeConverter() =
    inherit JsonConverter<QsCustomType>()

    override _.ReadJson(reader, _, _, _, serializer) =
        let schema = serializer.Deserialize<QsCustomTypeSchema> reader
        { FullName = schema.FullName
          Attributes = schema.Attributes
          Modifiers = schema.Modifiers
          Source = { CodePath = schema.SourceFile; AssemblyPath = Null }
          Location = schema.Location
          Type = schema.Type
          TypeItems = schema.TypeItems
          Documentation = schema.Documentation
          Comments = schema.Comments }

    override _.WriteJson(writer : JsonWriter, value : QsCustomType, serializer : JsonSerializer) =
        let schema =
            { FullName = value.FullName
              Attributes = value.Attributes
              Modifiers = value.Modifiers
              SourceFile = value.Source.CodePath
              Location = value.Location
              Type = value.Type
              TypeItems = value.TypeItems
              Documentation = value.Documentation
              Comments = value.Comments }
        serializer.Serialize(writer, schema)


type QsNamespaceConverter() =
    inherit JsonConverter<QsNamespace>()

    override this.ReadJson(reader: JsonReader,
                           objectType: Type,
                           existingValue: QsNamespace,
                           hasExistingValue: bool,
                           serializer: JsonSerializer) =
        let (nsName, elements) = serializer.Deserialize<string * IEnumerable<QsNamespaceElement>>(reader)

        {
            Name = nsName
            Elements = elements.ToImmutableArray()
            Documentation = [].ToLookup(fst, snd)
        }

    override this.WriteJson(writer: JsonWriter, value: QsNamespace, serializer: JsonSerializer) =
        serializer.Serialize(writer, (value.Name, value.Elements))


type DictionaryAsArrayResolver() =
    inherit DefaultContractResolver()

    override this.CreateContract(objectType: Type) =
        let isDictionary (t: Type) =
            t = typedefof<IDictionary<_, _>>
            || (t.IsGenericType
                && t.GetGenericTypeDefinition() = typeof<IDictionary<_, _>>.GetGenericTypeDefinition())

        if objectType.GetInterfaces().Any(new Func<_, _>(isDictionary))
        then base.CreateArrayContract(objectType) :> JsonContract
        else base.CreateContract(objectType)


module Json =

    let Converters ignoreSerializationException =
        [|
<<<<<<< HEAD
            new PositionConverter()                                             :> JsonConverter
            new RangeConverter()                                                :> JsonConverter
            new QsNullableLocationConverter(ignoreSerializationException)       :> JsonConverter
            new ResolvedTypeConverter(ignoreSerializationException)             :> JsonConverter
            new ResolvedCharacteristicsConverter(ignoreSerializationException)  :> JsonConverter
            new TypedExpressionConverter()                                      :> JsonConverter
            new ResolvedInitializerConverter()                                  :> JsonConverter
            new QsSpecializationConverter()                                     :> JsonConverter
            new QsCallableConverter()                                           :> JsonConverter
            new QsCustomTypeConverter()                                         :> JsonConverter
            new QsNamespaceConverter()                                          :> JsonConverter
=======
            new PositionConverter() :> JsonConverter
            new RangeConverter() :> JsonConverter
            new QsNullableLocationConverter(ignoreSerializationException) :> JsonConverter
            new ResolvedTypeConverter(ignoreSerializationException) :> JsonConverter
            new ResolvedCharacteristicsConverter(ignoreSerializationException) :> JsonConverter
            new TypedExpressionConverter() :> JsonConverter
            new ResolvedInitializerConverter() :> JsonConverter
            new QsNamespaceConverter() :> JsonConverter
>>>>>>> ea1f8f0b
        |]

    /// Creates a serializer using the given converters.
    /// Be aware that this is expensive and repeated creation of a serializer should be avoided.
    let CreateSerializer converters =
        let settings = new JsonSerializerSettings()
        settings.Converters <- converters
        settings.ContractResolver <- new DictionaryAsArrayResolver()
        settings.NullValueHandling <- NullValueHandling.Include
        settings.MissingMemberHandling <- MissingMemberHandling.Ignore
        settings.CheckAdditionalContent <- false
        JsonSerializer.CreateDefault settings

    let Serializer = Converters false |> CreateSerializer
    let PermissiveSerializer = Converters true |> CreateSerializer<|MERGE_RESOLUTION|>--- conflicted
+++ resolved
@@ -178,29 +178,35 @@
 
     override _.ReadJson(reader, _, _, _, serializer) =
         let schema = serializer.Deserialize<QsSpecializationSchema> reader
-        { Kind = schema.Kind
-          Parent = schema.Parent
-          Attributes = schema.Attributes
-          Source = { CodePath = schema.SourceFile; AssemblyPath = Null }
-          Location = schema.Location
-          TypeArguments = schema.TypeArguments
-          Signature = schema.Signature
-          Implementation = schema.Implementation
-          Documentation = schema.Documentation
-          Comments = schema.Comments }
-
-    override _.WriteJson(writer : JsonWriter, value : QsSpecialization, serializer : JsonSerializer) =
+
+        {
+            Kind = schema.Kind
+            Parent = schema.Parent
+            Attributes = schema.Attributes
+            Source = { CodePath = schema.SourceFile; AssemblyPath = Null }
+            Location = schema.Location
+            TypeArguments = schema.TypeArguments
+            Signature = schema.Signature
+            Implementation = schema.Implementation
+            Documentation = schema.Documentation
+            Comments = schema.Comments
+        }
+
+    override _.WriteJson(writer: JsonWriter, value: QsSpecialization, serializer: JsonSerializer) =
         let schema =
-            { Kind = value.Kind
-              Parent = value.Parent
-              Attributes = value.Attributes
-              SourceFile = value.Source.CodePath
-              Location = value.Location
-              TypeArguments = value.TypeArguments
-              Signature = value.Signature
-              Implementation = value.Implementation
-              Documentation = value.Documentation
-              Comments = value.Comments }
+            {
+                Kind = value.Kind
+                Parent = value.Parent
+                Attributes = value.Attributes
+                SourceFile = value.Source.CodePath
+                Location = value.Location
+                TypeArguments = value.TypeArguments
+                Signature = value.Signature
+                Implementation = value.Implementation
+                Documentation = value.Documentation
+                Comments = value.Comments
+            }
+
         serializer.Serialize(writer, schema)
 
 
@@ -209,31 +215,37 @@
 
     override _.ReadJson(reader, _, _, _, serializer) =
         let schema = serializer.Deserialize<QsCallableSchema> reader
-        { Kind = schema.Kind
-          FullName = schema.FullName
-          Attributes = schema.Attributes
-          Modifiers = schema.Modifiers
-          Source = { CodePath = schema.SourceFile; AssemblyPath = Null }
-          Location = schema.Location
-          Signature = schema.Signature
-          ArgumentTuple = schema.ArgumentTuple
-          Specializations = schema.Specializations
-          Documentation = schema.Documentation
-          Comments = schema.Comments }
-
-    override _.WriteJson(writer : JsonWriter, value : QsCallable, serializer : JsonSerializer) =
+
+        {
+            Kind = schema.Kind
+            FullName = schema.FullName
+            Attributes = schema.Attributes
+            Modifiers = schema.Modifiers
+            Source = { CodePath = schema.SourceFile; AssemblyPath = Null }
+            Location = schema.Location
+            Signature = schema.Signature
+            ArgumentTuple = schema.ArgumentTuple
+            Specializations = schema.Specializations
+            Documentation = schema.Documentation
+            Comments = schema.Comments
+        }
+
+    override _.WriteJson(writer: JsonWriter, value: QsCallable, serializer: JsonSerializer) =
         let schema =
-            { Kind = value.Kind
-              FullName = value.FullName
-              Attributes = value.Attributes
-              Modifiers = value.Modifiers
-              SourceFile = value.Source.CodePath
-              Location = value.Location
-              Signature = value.Signature
-              ArgumentTuple = value.ArgumentTuple
-              Specializations = value.Specializations
-              Documentation = value.Documentation
-              Comments = value.Comments }
+            {
+                Kind = value.Kind
+                FullName = value.FullName
+                Attributes = value.Attributes
+                Modifiers = value.Modifiers
+                SourceFile = value.Source.CodePath
+                Location = value.Location
+                Signature = value.Signature
+                ArgumentTuple = value.ArgumentTuple
+                Specializations = value.Specializations
+                Documentation = value.Documentation
+                Comments = value.Comments
+            }
+
         serializer.Serialize(writer, schema)
 
 
@@ -242,27 +254,33 @@
 
     override _.ReadJson(reader, _, _, _, serializer) =
         let schema = serializer.Deserialize<QsCustomTypeSchema> reader
-        { FullName = schema.FullName
-          Attributes = schema.Attributes
-          Modifiers = schema.Modifiers
-          Source = { CodePath = schema.SourceFile; AssemblyPath = Null }
-          Location = schema.Location
-          Type = schema.Type
-          TypeItems = schema.TypeItems
-          Documentation = schema.Documentation
-          Comments = schema.Comments }
-
-    override _.WriteJson(writer : JsonWriter, value : QsCustomType, serializer : JsonSerializer) =
+
+        {
+            FullName = schema.FullName
+            Attributes = schema.Attributes
+            Modifiers = schema.Modifiers
+            Source = { CodePath = schema.SourceFile; AssemblyPath = Null }
+            Location = schema.Location
+            Type = schema.Type
+            TypeItems = schema.TypeItems
+            Documentation = schema.Documentation
+            Comments = schema.Comments
+        }
+
+    override _.WriteJson(writer: JsonWriter, value: QsCustomType, serializer: JsonSerializer) =
         let schema =
-            { FullName = value.FullName
-              Attributes = value.Attributes
-              Modifiers = value.Modifiers
-              SourceFile = value.Source.CodePath
-              Location = value.Location
-              Type = value.Type
-              TypeItems = value.TypeItems
-              Documentation = value.Documentation
-              Comments = value.Comments }
+            {
+                FullName = value.FullName
+                Attributes = value.Attributes
+                Modifiers = value.Modifiers
+                SourceFile = value.Source.CodePath
+                Location = value.Location
+                Type = value.Type
+                TypeItems = value.TypeItems
+                Documentation = value.Documentation
+                Comments = value.Comments
+            }
+
         serializer.Serialize(writer, schema)
 
 
@@ -304,19 +322,6 @@
 
     let Converters ignoreSerializationException =
         [|
-<<<<<<< HEAD
-            new PositionConverter()                                             :> JsonConverter
-            new RangeConverter()                                                :> JsonConverter
-            new QsNullableLocationConverter(ignoreSerializationException)       :> JsonConverter
-            new ResolvedTypeConverter(ignoreSerializationException)             :> JsonConverter
-            new ResolvedCharacteristicsConverter(ignoreSerializationException)  :> JsonConverter
-            new TypedExpressionConverter()                                      :> JsonConverter
-            new ResolvedInitializerConverter()                                  :> JsonConverter
-            new QsSpecializationConverter()                                     :> JsonConverter
-            new QsCallableConverter()                                           :> JsonConverter
-            new QsCustomTypeConverter()                                         :> JsonConverter
-            new QsNamespaceConverter()                                          :> JsonConverter
-=======
             new PositionConverter() :> JsonConverter
             new RangeConverter() :> JsonConverter
             new QsNullableLocationConverter(ignoreSerializationException) :> JsonConverter
@@ -324,8 +329,10 @@
             new ResolvedCharacteristicsConverter(ignoreSerializationException) :> JsonConverter
             new TypedExpressionConverter() :> JsonConverter
             new ResolvedInitializerConverter() :> JsonConverter
+            new QsSpecializationConverter() :> JsonConverter
+            new QsCallableConverter() :> JsonConverter
+            new QsCustomTypeConverter() :> JsonConverter
             new QsNamespaceConverter() :> JsonConverter
->>>>>>> ea1f8f0b
         |]
 
     /// Creates a serializer using the given converters.
