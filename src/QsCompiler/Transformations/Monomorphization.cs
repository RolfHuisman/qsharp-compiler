﻿// Copyright (c) Microsoft Corporation. All rights reserved.
// Licensed under the MIT License.

using System;
using System.Collections.Generic;
using System.Collections.Immutable;
using System.Linq;
using Microsoft.CodeAnalysis;
using Microsoft.Quantum.QsCompiler.DataTypes;
using Microsoft.Quantum.QsCompiler.DependencyAnalysis;
using Microsoft.Quantum.QsCompiler.SyntaxTokens;
using Microsoft.Quantum.QsCompiler.SyntaxTree;
using Microsoft.Quantum.QsCompiler.Transformations.Core;
using Microsoft.Quantum.QsCompiler.Transformations.SearchAndReplace;

namespace Microsoft.Quantum.QsCompiler.Transformations.Monomorphization
{
<<<<<<< HEAD
    using Concretion = Dictionary<Tuple<QsQualifiedName, NonNullable<string>>, ResolvedType>;
    using GetConcreteIdentifierFunc = Func<Identifier.GlobalCallable, /*ImmutableConcretion*/ ImmutableDictionary<Tuple<QsQualifiedName, NonNullable<string>>, ResolvedType>, Identifier>;
    using ImmutableConcretion = ImmutableDictionary<Tuple<QsQualifiedName, NonNullable<string>>, ResolvedType>;
    using ResolvedTypeKind = QsTypeKind<ResolvedType, UserDefinedType, QsTypeParameter, CallableInformation>;
=======
    using Concretization = Dictionary<Tuple<QsQualifiedName, NonNullable<string>>, ResolvedType>;
    using GetConcreteIdentifierFunc = Func<Identifier.GlobalCallable, /*ImmutableConcretization*/ ImmutableDictionary<Tuple<QsQualifiedName, NonNullable<string>>, ResolvedType>, Identifier>;
    using ImmutableConcretization = ImmutableDictionary<Tuple<QsQualifiedName, NonNullable<string>>, ResolvedType>;
>>>>>>> fdf74311

    /// <summary>
    /// This transformation replaces callables with type parameters with concrete
    /// instances of the same callables. The concrete values for the type parameters
    /// are found from uses of the callables.
    /// This transformation also removes all callables that are not used directly or
    /// indirectly from any of the marked entry point.
    /// Intrinsic callables are not monomorphized or removed from the compilation.
    /// There are also some built-in callables that are also exempt from
    /// being removed from non-use, as they are needed for later rewrite steps.
    /// </summary>
    public static class Monomorphize
    {
        public static QsCompilation Apply(QsCompilation compilation)
        {
            var globals = compilation.Namespaces.GlobalCallableResolutions();
            var concretizations = new List<QsCallable>();
            var concreteNames = new Dictionary<ConcreteCallGraphNode, QsQualifiedName>();

            var nodes = new ConcreteCallGraph(compilation).Nodes
                // Remove specialization information so that we only deal with the full callables.
                .Select(n => new ConcreteCallGraphNode(n.CallableName, QsSpecializationKind.QsBody, n.ParamResolutions))
                .ToImmutableHashSet();

            var getAccessModifiers = new GetAccessModifiers((typeName) => GetAccessModifier(compilation.Namespaces.GlobalTypeResolutions(), typeName));

            // Loop through the nodes, getting a list of concrete callables
            foreach (var node in nodes)
            {
                // If there is a call to an unknown callable, throw exception
                if (!globals.TryGetValue(node.CallableName, out QsCallable originalGlobal))
                {
                    throw new ArgumentException($"Couldn't find definition for callable: {node.CallableName}");
                }

                if (node.ParamResolutions.Any())
                {
                    // Get concrete name
                    var concreteName = UniqueVariableNames.PrependGuid(node.CallableName);

                    // Add to concrete name mapping
                    concreteNames[node] = concreteName;

                    // Generate the concrete version of the callable
                    var concrete = ReplaceTypeParamImplementations.Apply(originalGlobal, node.ParamResolutions, getAccessModifiers);
                    concretizations.Add(concrete.WithFullName(oldName => concreteName));
                }
                else
                {
                    concretizations.Add(originalGlobal);
                }
            }

            GetConcreteIdentifierFunc getConcreteIdentifier = (globalCallable, types) =>
                    GetConcreteIdentifier(concreteNames, globalCallable, types);

            var intrinsicCallableSet = globals
                .Where(kvp => kvp.Value.Specializations.Any(spec => spec.Implementation.IsIntrinsic))
                .Select(kvp => kvp.Key)
                .ToImmutableHashSet();

            var final = new List<QsCallable>();
            // Loop through concretizations, replacing all references to generics with their concrete counterparts
            foreach (var callable in concretizations)
            {
                final.Add(ReplaceTypeParamCalls.Apply(callable, getConcreteIdentifier, intrinsicCallableSet));
            }

            return ResolveGenerics.Apply(compilation, final, intrinsicCallableSet);
        }

        private static Identifier GetConcreteIdentifier(
            Dictionary<ConcreteCallGraphNode, QsQualifiedName> concreteNames,
            Identifier.GlobalCallable globalCallable,
            ImmutableConcretization types)
        {
            if (types.IsEmpty)
            {
                return globalCallable;
            }

            var node = new ConcreteCallGraphNode(globalCallable.Item, QsSpecializationKind.QsBody, types);

            if (concreteNames.TryGetValue(node, out var name))
            {
                return Identifier.NewGlobalCallable(name);
            }
            else
            {
                return globalCallable;
            }
        }

        private static AccessModifier GetAccessModifier(ImmutableDictionary<QsQualifiedName, QsCustomType> userDefinedTypes, QsQualifiedName typeName)
        {
            // If there is a reference to an unknown type, throw exception
            if (!userDefinedTypes.TryGetValue(typeName, out var type))
            {
                throw new ArgumentException($"Couldn't find definition for user defined type: {typeName}");
            }
            return type.Modifiers.Access;
        }

        #region ResolveGenerics

        private class ResolveGenerics : SyntaxTreeTransformation<ResolveGenerics.TransformationState>
        {
            public static QsCompilation Apply(QsCompilation compilation, List<QsCallable> callables, ImmutableHashSet<QsQualifiedName> intrinsicCallableSet)
            {
                var filter = new ResolveGenerics(callables.ToLookup(res => res.FullName.Namespace), intrinsicCallableSet);

                return filter.OnCompilation(compilation);
            }

            public class TransformationState
            {
                public readonly ILookup<NonNullable<string>, QsCallable> NamespaceCallables;
                public readonly ImmutableHashSet<QsQualifiedName> IntrinsicCallableSet;

                public TransformationState(ILookup<NonNullable<string>, QsCallable> namespaceCallables, ImmutableHashSet<QsQualifiedName> intrinsicCallableSet)
                {
                    this.NamespaceCallables = namespaceCallables;
                    this.IntrinsicCallableSet = intrinsicCallableSet;
                }
            }

            /// <summary>
            /// Constructor for the ResolveGenericsSyntax class. Its transform function replaces global callables in the namespace.
            /// </summary>
            /// <param name="namespaceCallables">Maps namespace names to an enumerable of all global callables in that namespace.</param>
            private ResolveGenerics(ILookup<NonNullable<string>, QsCallable> namespaceCallables, ImmutableHashSet<QsQualifiedName> intrinsicCallableSet)
                : base(new TransformationState(namespaceCallables, intrinsicCallableSet))
            {
                this.Namespaces = new NamespaceTransformation(this);
                this.Statements = new StatementTransformation<TransformationState>(this, TransformationOptions.Disabled);
                this.Expressions = new ExpressionTransformation<TransformationState>(this, TransformationOptions.Disabled);
                this.Types = new TypeTransformation<TransformationState>(this, TransformationOptions.Disabled);
            }

            private class NamespaceTransformation : NamespaceTransformation<TransformationState>
            {
                public NamespaceTransformation(SyntaxTreeTransformation<TransformationState> parent) : base(parent)
                {
                }

                private bool NamespaceElementFilter(QsNamespaceElement elem)
                {
                    if (elem is QsNamespaceElement.QsCallable call)
                    {
                        return BuiltIn.RewriteStepDependencies.Contains(call.Item.FullName) || this.SharedState.IntrinsicCallableSet.Contains(call.Item.FullName);
                    }
                    else
                    {
                        return true;
                    }
                }

                public override QsNamespace OnNamespace(QsNamespace ns)
                {
                    // Removes unused or generic callables from the namespace
                    // Adds in the used concrete callables
                    return ns.WithElements(elems => elems
                        .Where(this.NamespaceElementFilter)
                        .Concat(this.SharedState.NamespaceCallables[ns.Name].Select(QsNamespaceElement.NewQsCallable))
                        .ToImmutableArray());
                }
            }
        }

        #endregion

        #region RewriteImplementations

        private class ReplaceTypeParamImplementations :
            SyntaxTreeTransformation<ReplaceTypeParamImplementations.TransformationState>
        {
<<<<<<< HEAD
            public static QsCallable Apply(QsCallable callable, ImmutableConcretion typeParams, GetAccessModifiers getAccessModifiers)
=======
            public static QsCallable Apply(QsCallable callable, ImmutableConcretization typeParams)
>>>>>>> fdf74311
            {
                var filter = new ReplaceTypeParamImplementations(typeParams, getAccessModifiers);
                return filter.Namespaces.OnCallableDeclaration(callable);
            }

            public class TransformationState
            {
<<<<<<< HEAD
                public readonly ImmutableConcretion TypeParams;
                public readonly GetAccessModifiers GetAccessModifiers;

                public TransformationState(ImmutableConcretion typeParams, GetAccessModifiers getAccessModifiers)
=======
                public readonly ImmutableConcretization TypeParams;

                public TransformationState(ImmutableConcretization typeParams)
>>>>>>> fdf74311
                {
                    this.TypeParams = typeParams;
                    this.GetAccessModifiers = getAccessModifiers;
                }
            }

<<<<<<< HEAD
            private ReplaceTypeParamImplementations(ImmutableConcretion typeParams, GetAccessModifiers getAccessModifiers) : base(new TransformationState(typeParams, getAccessModifiers))
=======
            private ReplaceTypeParamImplementations(ImmutableConcretization typeParams) : base(new TransformationState(typeParams))
>>>>>>> fdf74311
            {
                this.Namespaces = new NamespaceTransformation(this);
                this.Types = new TypeTransformation(this);
            }

            private class NamespaceTransformation : NamespaceTransformation<TransformationState>
            {
                public NamespaceTransformation(SyntaxTreeTransformation<TransformationState> parent) : base(parent)
                {
                }

                public override QsCallable OnCallableDeclaration(QsCallable c)
                {
                    var relaventAccessModifiers = this.SharedState.GetAccessModifiers.Apply(this.SharedState.TypeParams.Values)
                        .Append(c.Modifiers.Access);

                    c = new QsCallable(
                        c.Kind,
                        c.FullName,
                        c.Attributes,
                        new Modifiers(GetAccessModifiers.GetLeastAccess(relaventAccessModifiers)),
                        c.SourceFile,
                        c.Location,
                        c.Signature,
                        c.ArgumentTuple,
                        c.Specializations,
                        c.Documentation,
                        c.Comments);

                    return base.OnCallableDeclaration(c);
                }

                public override ResolvedSignature OnSignature(ResolvedSignature s)
                {
                    // Remove the type parameters from the signature
                    s = new ResolvedSignature(
                        ImmutableArray<QsLocalSymbol>.Empty,
                        s.ArgumentType,
                        s.ReturnType,
                        s.Information);
                    return base.OnSignature(s);
                }
            }

            private class TypeTransformation : TypeTransformation<TransformationState>
            {
                public TypeTransformation(SyntaxTreeTransformation<TransformationState> parent) : base(parent)
                {
                }

                public override ResolvedTypeKind OnTypeParameter(QsTypeParameter tp)
                {
                    if (this.SharedState.TypeParams.TryGetValue(Tuple.Create(tp.Origin, tp.TypeName), out var typeParam))
                    {
                        return typeParam.Resolution;
                    }
                    return ResolvedTypeKind.NewTypeParameter(tp);
                }
            }
        }

        private class GetAccessModifiers : TypeTransformation<GetAccessModifiers.TransformationState>
        {
            public IEnumerable<AccessModifier> Apply(IEnumerable<ResolvedType> types)
            {
                this.SharedState.AccessModifiers.Clear();
                foreach (var res in types)
                {
                    this.OnType(res);
                }
                return this.SharedState.AccessModifiers.ToImmutableArray();
            }

            public static AccessModifier GetLeastAccess(IEnumerable<AccessModifier> modifiers)
            {
                // ToDo: this needs to be made more robust if access modifiers are changed.
                return modifiers.Any(ac => ac.IsInternal) ? AccessModifier.Internal : AccessModifier.DefaultAccess;
            }

            internal class TransformationState
            {
                public readonly HashSet<AccessModifier> AccessModifiers = new HashSet<AccessModifier>();
                public readonly Func<QsQualifiedName, AccessModifier> GetAccessModifier;

                public TransformationState(Func<QsQualifiedName, AccessModifier> getAccessModifier)
                {
                    this.GetAccessModifier = getAccessModifier;
                }
            }

            public GetAccessModifiers(Func<QsQualifiedName, AccessModifier> getAccessModifier)
                : base(new TransformationState(getAccessModifier), TransformationOptions.NoRebuild)
            {
            }

            public override ResolvedTypeKind OnUserDefinedType(UserDefinedType udt)
            {
                this.SharedState.AccessModifiers.Add(this.SharedState.GetAccessModifier(new QsQualifiedName(udt.Namespace, udt.Name)));
                return base.OnUserDefinedType(udt);
            }
        }

        #endregion

        #region RewriteCalls

        private class ReplaceTypeParamCalls :
            SyntaxTreeTransformation<ReplaceTypeParamCalls.TransformationState>
        {
            public static QsCallable Apply(QsCallable current, GetConcreteIdentifierFunc getConcreteIdentifier, ImmutableHashSet<QsQualifiedName> intrinsicCallableSet)
            {
                var filter = new ReplaceTypeParamCalls(getConcreteIdentifier, intrinsicCallableSet);
                return filter.Namespaces.OnCallableDeclaration(current);
            }

            public class TransformationState
            {
                public readonly Concretization CurrentParamTypes = new Concretization();
                public readonly GetConcreteIdentifierFunc GetConcreteIdentifier;
                public readonly ImmutableHashSet<QsQualifiedName> IntrinsicCallableSet;

                public TransformationState(GetConcreteIdentifierFunc getConcreteIdentifier, ImmutableHashSet<QsQualifiedName> intrinsicCallableSet)
                {
                    this.GetConcreteIdentifier = getConcreteIdentifier;
                    this.IntrinsicCallableSet = intrinsicCallableSet;
                }
            }

            private ReplaceTypeParamCalls(GetConcreteIdentifierFunc getConcreteIdentifier, ImmutableHashSet<QsQualifiedName> intrinsicCallableSet)
                : base(new TransformationState(getConcreteIdentifier, intrinsicCallableSet))
            {
                this.Expressions = new ExpressionTransformation(this);
                this.ExpressionKinds = new ExpressionKindTransformation(this);
                this.Types = new TypeTransformation(this);
            }

            private class ExpressionTransformation : ExpressionTransformation<TransformationState>
            {
                public ExpressionTransformation(SyntaxTreeTransformation<TransformationState> parent) : base(parent)
                {
                }

                public override TypedExpression OnTypedExpression(TypedExpression ex)
                {
                    var range = this.OnRangeInformation(ex.Range);
                    var typeParamResolutions = this.OnTypeParamResolutions(ex.TypeParameterResolutions)
                        .Select(kv => Tuple.Create(kv.Key.Item1, kv.Key.Item2, kv.Value))
                        .ToImmutableArray();
                    var exType = this.Types.OnType(ex.ResolvedType);
                    var inferredInfo = this.OnExpressionInformation(ex.InferredInformation);
                    // Change the order so that Kind is transformed last.
                    // This matters because the onTypeParamResolutions method builds up type param mappings in
                    // the CurrentParamTypes dictionary that are then used, and removed from the
                    // dictionary, in the next global callable identifier found under the Kind transformations.
                    var kind = this.ExpressionKinds.OnExpressionKind(ex.Expression);
                    return new TypedExpression(kind, typeParamResolutions, exType, inferredInfo, range);
                }

                public override ImmutableConcretization OnTypeParamResolutions(ImmutableConcretization typeParams)
                {
                    // Merge the type params into the current dictionary

                    foreach (var kvp in typeParams.Where(kv => !this.SharedState.IntrinsicCallableSet.Contains(kv.Key.Item1)))
                    {
                        this.SharedState.CurrentParamTypes.Add(kvp.Key, kvp.Value);
                    }

                    return typeParams.Where(kv => this.SharedState.IntrinsicCallableSet.Contains(kv.Key.Item1)).ToImmutableDictionary();
                }
            }

            private class ExpressionKindTransformation : ExpressionKindTransformation<TransformationState>
            {
                public ExpressionKindTransformation(SyntaxTreeTransformation<TransformationState> parent) : base(parent)
                {
                }

                public override QsExpressionKind<TypedExpression, Identifier, ResolvedType> OnIdentifier(Identifier sym, QsNullable<ImmutableArray<ResolvedType>> tArgs)
                {
                    if (sym is Identifier.GlobalCallable global)
                    {
                        ImmutableConcretization applicableParams = this.SharedState.CurrentParamTypes
                            .Where(kvp => kvp.Key.Item1.Equals(global.Item))
                            .ToImmutableDictionary(kvp => kvp.Key, kvp => kvp.Value);

                        // We want to skip over intrinsic callables. They will not be monomorphized.
                        if (!this.SharedState.IntrinsicCallableSet.Contains(global.Item))
                        {
                            // Create a new identifier
                            sym = this.SharedState.GetConcreteIdentifier(global, applicableParams);
                            tArgs = QsNullable<ImmutableArray<ResolvedType>>.Null;
                        }

                        // Remove Type Params used from the CurrentParamTypes
                        foreach (var key in applicableParams.Keys)
                        {
                            this.SharedState.CurrentParamTypes.Remove(key);
                        }
                    }
                    else if (sym is Identifier.LocalVariable && tArgs.IsValue && tArgs.Item.Any())
                    {
                        throw new ArgumentException($"Local variables cannot have type arguments.");
                    }

                    return base.OnIdentifier(sym, tArgs);
                }
            }

            private class TypeTransformation : TypeTransformation<TransformationState>
            {
                public TypeTransformation(SyntaxTreeTransformation<TransformationState> parent) : base(parent)
                {
                }

                public override ResolvedTypeKind OnTypeParameter(QsTypeParameter tp)
                {
                    if (this.SharedState.CurrentParamTypes.TryGetValue(Tuple.Create(tp.Origin, tp.TypeName), out var typeParam))
                    {
                        return typeParam.Resolution;
                    }
                    return ResolvedTypeKind.NewTypeParameter(tp);
                }
            }
        }

        #endregion
    }
}<|MERGE_RESOLUTION|>--- conflicted
+++ resolved
@@ -15,16 +15,10 @@
 
 namespace Microsoft.Quantum.QsCompiler.Transformations.Monomorphization
 {
-<<<<<<< HEAD
-    using Concretion = Dictionary<Tuple<QsQualifiedName, NonNullable<string>>, ResolvedType>;
-    using GetConcreteIdentifierFunc = Func<Identifier.GlobalCallable, /*ImmutableConcretion*/ ImmutableDictionary<Tuple<QsQualifiedName, NonNullable<string>>, ResolvedType>, Identifier>;
-    using ImmutableConcretion = ImmutableDictionary<Tuple<QsQualifiedName, NonNullable<string>>, ResolvedType>;
-    using ResolvedTypeKind = QsTypeKind<ResolvedType, UserDefinedType, QsTypeParameter, CallableInformation>;
-=======
     using Concretization = Dictionary<Tuple<QsQualifiedName, NonNullable<string>>, ResolvedType>;
     using GetConcreteIdentifierFunc = Func<Identifier.GlobalCallable, /*ImmutableConcretization*/ ImmutableDictionary<Tuple<QsQualifiedName, NonNullable<string>>, ResolvedType>, Identifier>;
     using ImmutableConcretization = ImmutableDictionary<Tuple<QsQualifiedName, NonNullable<string>>, ResolvedType>;
->>>>>>> fdf74311
+    using ResolvedTypeKind = QsTypeKind<ResolvedType, UserDefinedType, QsTypeParameter, CallableInformation>;
 
     /// <summary>
     /// This transformation replaces callables with type parameters with concrete
@@ -201,11 +195,7 @@
         private class ReplaceTypeParamImplementations :
             SyntaxTreeTransformation<ReplaceTypeParamImplementations.TransformationState>
         {
-<<<<<<< HEAD
-            public static QsCallable Apply(QsCallable callable, ImmutableConcretion typeParams, GetAccessModifiers getAccessModifiers)
-=======
-            public static QsCallable Apply(QsCallable callable, ImmutableConcretization typeParams)
->>>>>>> fdf74311
+            public static QsCallable Apply(QsCallable callable, ImmutableConcretization typeParams, GetAccessModifiers getAccessModifiers)
             {
                 var filter = new ReplaceTypeParamImplementations(typeParams, getAccessModifiers);
                 return filter.Namespaces.OnCallableDeclaration(callable);
@@ -213,27 +203,17 @@
 
             public class TransformationState
             {
-<<<<<<< HEAD
-                public readonly ImmutableConcretion TypeParams;
+                public readonly ImmutableConcretization TypeParams;
                 public readonly GetAccessModifiers GetAccessModifiers;
 
-                public TransformationState(ImmutableConcretion typeParams, GetAccessModifiers getAccessModifiers)
-=======
-                public readonly ImmutableConcretization TypeParams;
-
-                public TransformationState(ImmutableConcretization typeParams)
->>>>>>> fdf74311
+                public TransformationState(ImmutableConcretization typeParams, GetAccessModifiers getAccessModifiers)
                 {
                     this.TypeParams = typeParams;
                     this.GetAccessModifiers = getAccessModifiers;
                 }
             }
 
-<<<<<<< HEAD
-            private ReplaceTypeParamImplementations(ImmutableConcretion typeParams, GetAccessModifiers getAccessModifiers) : base(new TransformationState(typeParams, getAccessModifiers))
-=======
-            private ReplaceTypeParamImplementations(ImmutableConcretization typeParams) : base(new TransformationState(typeParams))
->>>>>>> fdf74311
+            private ReplaceTypeParamImplementations(ImmutableConcretization typeParams, GetAccessModifiers getAccessModifiers) : base(new TransformationState(typeParams, getAccessModifiers))
             {
                 this.Namespaces = new NamespaceTransformation(this);
                 this.Types = new TypeTransformation(this);
