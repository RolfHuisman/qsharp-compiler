--- conflicted
+++ resolved
@@ -90,7 +90,6 @@
             && tId.Name = GeneratedAttributes.LoadedViaTestNameInsteadOf
         | Null -> false
 
-<<<<<<< HEAD
     /// Returns the required runtime capability if the sequence of attributes contains at least one valid instance of
     /// the RequiresCapability attribute.
     static member TryGetRequiredCapability attributes =
@@ -114,8 +113,6 @@
         then Null
         else capabilities |> Seq.reduce RuntimeCapability.Combine |> Value
 
-=======
->>>>>>> 4660f1c6
     // dependencies in Microsoft.Quantum.Core
 
     static member Length =
@@ -124,13 +121,6 @@
             Kind = Function(TypeParameters = ImmutableArray.Create "T")
         }
 
-<<<<<<< HEAD
-    static member RangeReverse =
-        {
-            FullName = { Name = "RangeReverse"; Namespace = BuiltIn.CoreNamespace }
-            Kind = Function(TypeParameters = ImmutableArray.Empty)
-        }
-=======
     static member RangeStart = {
         FullName = {Name = "RangeStart"; Namespace = BuiltIn.CoreNamespace}
         Kind = Function (TypeParameters = ImmutableArray.Empty)
@@ -150,7 +140,6 @@
         FullName = {Name = "RangeReverse"; Namespace = BuiltIn.CoreNamespace}
         Kind = Function (TypeParameters = ImmutableArray.Empty)
     }
->>>>>>> 4660f1c6
 
     static member Attribute = { FullName = { Name = "Attribute"; Namespace = BuiltIn.CoreNamespace }; Kind = Attribute }
 
@@ -160,10 +149,6 @@
     static member Deprecated =
         { FullName = { Name = "Deprecated"; Namespace = BuiltIn.CoreNamespace }; Kind = Attribute }
 
-<<<<<<< HEAD
-    static member RequiresCapability =
-        { FullName = { Name = "RequiresCapability"; Namespace = BuiltIn.TargetingNamespace }; Kind = Attribute }
-=======
     static member Inline = {
         FullName = {Name = "Inline"; Namespace = BuiltIn.CoreNamespace}
         Kind = Attribute
@@ -180,7 +165,6 @@
         FullName = {Name = "RequiresCapability"; Namespace = BuiltIn.TargetingNamespace}
         Kind = Attribute
     }
->>>>>>> 4660f1c6
 
     // dependencies in Microsoft.Quantum.Diagnostics
 
