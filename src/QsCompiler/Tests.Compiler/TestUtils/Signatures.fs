﻿// Copyright (c) Microsoft Corporation. All rights reserved.
// Licensed under the MIT License.

module Microsoft.Quantum.QsCompiler.Testing.Signatures

open System.Collections.Generic
open System.Collections.Immutable
open Microsoft.Quantum.QsCompiler
open Microsoft.Quantum.QsCompiler.DataTypes
open Microsoft.Quantum.QsCompiler.Transformations.QsCodeOutput
open Microsoft.Quantum.QsCompiler.SyntaxTokens
open Microsoft.Quantum.QsCompiler.SyntaxTree
open Xunit

let private _BaseTypes =
    [| "Unit", UnitType
       "Int", Int
       "Double", Double
       "String", String
       "Result", Result
       "Qubit", Qubit
       "Qubit[]", ResolvedType.New Qubit |> ArrayType |]

let private _MakeTypeMap udts =
    Array.concat [ _BaseTypes; udts ] |> Seq.map (fun (k, v) -> k, ResolvedType.New v) |> dict

let private _DefaultTypes = _MakeTypeMap [||]

let private _MakeSig input (typeMap: IDictionary<string, ResolvedType>) =
    let ns, name, args, rtrn = input
    let fullName = { Namespace = ns; Name = name }

    let argType =
        if Array.isEmpty args then
            typeMap.["Unit"]
        else
            args
            |> Seq.map (fun typ -> typeMap.[typ])
            |> ImmutableArray.ToImmutableArray
            |> QsTypeKind.TupleType
            |> ResolvedType.New

    let returnType = typeMap.[rtrn]
    (fullName, argType, returnType)

let private _MakeSignatures sigs =
    sigs |> Seq.map (fun (types, case) -> Seq.map (fun _sig -> _MakeSig _sig types) case) |> Seq.toArray

let _MakeTypeParam originNs originName paramName =
    originName + "." + paramName,
    { Origin = { Namespace = originNs; Name = originName }
      TypeName = paramName
      Range = Null }
    |> TypeParameter

/// For all given namespaces in checkedNamespaces, checks that there are exactly
/// the callables specified with targetSignatures in the given compilation.
let public SignatureCheck checkedNamespaces targetSignatures compilation =

    let getNs targetNs =
        match Seq.tryFind (fun (ns: QsNamespace) -> ns.Name = targetNs) compilation.Namespaces with
        | Some ns -> ns
        | None -> sprintf "Expected but did not find namespace: %s" targetNs |> failwith

    let mutable callableSigs =
        checkedNamespaces
        |> Seq.map (fun checkedNs -> getNs checkedNs)
        |> SyntaxExtensions.Callables
        |> Seq.map (fun call ->
            (call.FullName,
             StripPositionInfo.Apply call.Signature.ArgumentType,
             StripPositionInfo.Apply call.Signature.ReturnType))

    let doesCallMatchSig call signature =
        let (call_fullName: QsQualifiedName), call_argType, call_rtrnType = call
        let (sig_fullName: QsQualifiedName), sig_argType, sig_rtrnType = signature

        call_fullName.Namespace = sig_fullName.Namespace
        && call_fullName.Name.EndsWith sig_fullName.Name
        && call_argType = sig_argType
        && call_rtrnType = sig_rtrnType

    let makeArgsString (args: ResolvedType) =
        match args.Resolution with
        | QsTypeKind.UnitType -> "()"
        | _ -> args |> SyntaxTreeToQsharp.Default.ToCode

    let removeAt i lst =
        Seq.append <| Seq.take i lst <| Seq.skip (i + 1) lst

    (*Tests that all target signatures are present*)
    for targetSig in targetSignatures do
        let sig_fullName, sig_argType, sig_rtrnType = targetSig

        callableSigs
        |> Seq.tryFindIndex (fun callSig -> doesCallMatchSig callSig targetSig)
        |> (fun x ->
            Assert.True
                (x <> None,
                 sprintf
                     "Expected but did not find: %s.*%s %s : %A"
                     sig_fullName.Namespace
                     sig_fullName.Name
                     (makeArgsString sig_argType)
                     sig_rtrnType.Resolution)

            callableSigs <- removeAt x.Value callableSigs)

    (*Tests that *only* targeted signatures are present*)
    for callSig in callableSigs do
        let sig_fullName, sig_argType, sig_rtrnType = callSig

        failwith
            (sprintf
                "Found unexpected callable: %O %s : %A"
                 sig_fullName
                 (makeArgsString sig_argType)
                 sig_rtrnType.Resolution)

/// Names of several testing namespaces
let public MonomorphizationNs = "Microsoft.Quantum.Testing.Monomorphization"
let public GenericsNs = "Microsoft.Quantum.Testing.Generics"
let public IntrinsicResolutionNs = "Microsoft.Quantum.Testing.IntrinsicResolution"
let public ClassicalControlNs = "Microsoft.Quantum.Testing.ClassicalControl"
let public InternalRenamingNs = "Microsoft.Quantum.Testing.InternalRenaming"
let public CycleDetectionNS = "Microsoft.Quantum.Testing.CycleDetection"
let public PopulateCallGraphNS = "Microsoft.Quantum.Testing.PopulateCallGraph"

/// Expected callable signatures to be found when running Monomorphization tests
let public MonomorphizationSignatures =
    [| // Test Case 1
       (_DefaultTypes,
        [| MonomorphizationNs, "Test1", [||], "Unit"
           GenericsNs, "Test1Main", [||], "Unit"

           GenericsNs, "BasicGeneric", [| "Double"; "Int" |], "Unit"
           GenericsNs, "BasicGeneric", [| "String"; "String" |], "Unit"
           GenericsNs, "BasicGeneric", [| "Unit"; "Unit" |], "Unit"
           GenericsNs, "BasicGeneric", [| "String"; "Double" |], "Unit"
           GenericsNs, "BasicGeneric", [| "Int"; "Double" |], "Unit"
           GenericsNs, "NoArgsGeneric", [||], "Double"
           GenericsNs, "ReturnGeneric", [| "Double"; "String"; "Int" |], "Int"
           GenericsNs, "ReturnGeneric", [| "String"; "Int"; "String" |], "String" |])
       // Test Case 2
       (_DefaultTypes,
        [| MonomorphizationNs, "Test2", [||], "Unit"
           GenericsNs, "Test2Main", [||], "Unit"

           GenericsNs, "ArrayGeneric", [| "Qubit"; "String" |], "Int"
           GenericsNs, "ArrayGeneric", [| "Qubit"; "Int" |], "Int"
           GenericsNs, "GenericCallsGeneric", [| "Qubit"; "Int" |], "Unit" |])
       // Test Case 3
       (_DefaultTypes,
        [| MonomorphizationNs, "Test3", [||], "Unit"
           GenericsNs, "Test3Main", [||], "Unit"

           GenericsNs, "GenericCallsSpecializations", [| "Double"; "String"; "Qubit[]" |], "Unit"
           GenericsNs, "GenericCallsSpecializations", [| "Double"; "String"; "Double" |], "Unit"
           GenericsNs, "GenericCallsSpecializations", [| "String"; "Int"; "Unit" |], "Unit"

           GenericsNs, "BasicGeneric", [| "String"; "Qubit[]" |], "Unit"
           GenericsNs, "BasicGeneric", [| "String"; "Int" |], "Unit"

           GenericsNs, "ArrayGeneric", [| "Qubit"; "Double" |], "Int" |])
       // Test Case 4
       (_DefaultTypes,
        [| MonomorphizationNs, "Test4", [||], "Unit"
           GenericsNs, "Test4Main", [||], "Unit"
           GenericsNs, "_GenericCallsSelf", [||], "Unit"
           GenericsNs, "_GenericCallsSelf2", [| "Double" |], "Unit" |]) |]
    |> _MakeSignatures

let private _IntrinsicResolutionTypes =
    _MakeTypeMap [| "TestType",
                    { Namespace = "Microsoft.Quantum.Testing.IntrinsicResolution"
                      Name = "TestType"
                      Range = Null }
                    |> UserDefinedType |]

/// Expected callable signatures to be found when running Intrinsic Resolution tests
let public IntrinsicResolutionSignatures =
    [| (_DefaultTypes,
        [| IntrinsicResolutionNs, "IntrinsicResolutionTest1", [||], "Unit"
           IntrinsicResolutionNs, "LocalIntrinsic", [||], "Unit"
           IntrinsicResolutionNs, "Override", [||], "Unit"
           IntrinsicResolutionNs, "EnvironmentIntrinsic", [||], "Unit" |])
       (_IntrinsicResolutionTypes,
        [| IntrinsicResolutionNs, "IntrinsicResolutionTest2", [||], "Unit"
           IntrinsicResolutionNs, "Override", [||], "TestType"
           IntrinsicResolutionNs, "TestType", [||], "TestType" |])
       (_IntrinsicResolutionTypes,
        [| IntrinsicResolutionNs, "IntrinsicResolutionTest3", [||], "Unit"
           IntrinsicResolutionNs, "Override", [||], "TestType"
           IntrinsicResolutionNs, "TestType", [||], "TestType" |])
       (_IntrinsicResolutionTypes,
        [| IntrinsicResolutionNs, "IntrinsicResolutionTest4", [||], "Unit"
           IntrinsicResolutionNs, "Override", [| "TestType" |], "Unit"
           IntrinsicResolutionNs, "TestType", [||], "TestType" |])
       (_DefaultTypes,
        [| IntrinsicResolutionNs, "IntrinsicResolutionTest5", [||], "Unit"
           IntrinsicResolutionNs, "Override", [||], "Unit" |])
       (_DefaultTypes,
        [| IntrinsicResolutionNs, "IntrinsicResolutionTest6", [||], "Unit"
           IntrinsicResolutionNs, "Override", [||], "Unit" |]) |]
    |> _MakeSignatures

let private _TypeParameterTypes =
    _MakeTypeMap [| _MakeTypeParam ClassicalControlNs "Bar" "Q"
                    _MakeTypeParam ClassicalControlNs "Bar" "W" |]

let private _DefaultWithOperation =
    _MakeTypeMap [| "SubOp1Type[]",
                    ((ResolvedType.New UnitType, ResolvedType.New UnitType),
                     { Characteristics = ResolvedCharacteristics.Empty
                       InferredInformation = InferredCallableInformation.NoInformation })
                    |> QsTypeKind.Operation
                    |> ResolvedType.New
                    |> ArrayType |]

/// Expected callable signatures to be found when running Classical Control tests
let public ClassicalControlSignatures =
<<<<<<< HEAD
    [| // Basic Lift
       (_DefaultTypes,
        [| ClassicalControlNs, "Foo", [||], "Unit" // The original operation
           ClassicalControlNs, "_Foo", [| "Result" |], "Unit" |]) // The generated operation
       // Lift Loops
       (_DefaultTypes,
        [| ClassicalControlNs, "Foo", [||], "Unit"
           ClassicalControlNs, "_Foo", [| "Result" |], "Unit" |])
       // Don't Lift Single Call
       (_DefaultTypes, [| ClassicalControlNs, "Foo", [||], "Unit" |])
       // Lift Single Non-Call
       (_DefaultTypes,
        [| ClassicalControlNs, "Foo", [||], "Unit"
           ClassicalControlNs, "_Foo", [| "Result" |], "Unit" |])
       // Don't Lift Return Statements
       (_DefaultTypes, [| ClassicalControlNs, "Foo", [||], "Unit" |])
       // All-Or-None Lifting
       (_DefaultTypes,
        [| ClassicalControlNs, "IfInvalid", [||], "Unit"
           ClassicalControlNs, "ElseInvalid", [||], "Unit"
           ClassicalControlNs, "BothInvalid", [||], "Unit" |])
       // ApplyIfZero And ApplyIfOne
       (_DefaultTypes, [| ClassicalControlNs, "Foo", [||], "Unit" |])
       // Apply If Zero Else One
       (_DefaultTypes,
        [| ClassicalControlNs, "Bar", [| "Result" |], "Unit"
           ClassicalControlNs, "Foo", [||], "Unit" |])
       // Apply If One Else Zero
       (_DefaultTypes,
        [| ClassicalControlNs, "Bar", [| "Result" |], "Unit"
           ClassicalControlNs, "Foo", [||], "Unit" |])
       // If Elif
       (_DefaultTypes,
        [| ClassicalControlNs, "Foo", [||], "Unit"
           ClassicalControlNs, "_Foo", [| "Result" |], "Unit" |])
       // And Condition
       (_DefaultTypes,
        [| ClassicalControlNs, "Foo", [||], "Unit"
           ClassicalControlNs, "_Foo", [| "Result" |], "Unit" |])
       // Or Condition
       (_DefaultTypes,
        [| ClassicalControlNs, "Foo", [||], "Unit"
           ClassicalControlNs, "_Foo", [| "Result" |], "Unit" |])
       // Don't Lift Functions
       (_DefaultTypes,
        [| ClassicalControlNs, "Foo", [||], "Unit"
           ClassicalControlNs, "SubFunc1", [||], "Unit"
           ClassicalControlNs, "SubFunc2", [||], "Unit"
           ClassicalControlNs, "SubFunc3", [||], "Unit" |])
       // Lift Self-Contained Mutable
       (_DefaultTypes,
        [| ClassicalControlNs, "Foo", [||], "Unit"
           ClassicalControlNs, "_Foo", [| "Result" |], "Unit" |])
       // Don't Lift General Mutable
       (_DefaultTypes, [| ClassicalControlNs, "Foo", [||], "Unit" |])
       // Generics Support
       (_DefaultTypes,
        [| ClassicalControlNs, "Foo", [||], "Unit"
           ClassicalControlNs, "_Foo", [| "Result" |], "Unit" |])
       // Adjoint Support
       (_DefaultTypes,
        [| ClassicalControlNs, "Provided", [||], "Unit"
           ClassicalControlNs, "Self", [||], "Unit"
           ClassicalControlNs, "Invert", [||], "Unit"
           ClassicalControlNs, "_Provided", [| "Result" |], "Unit"
           ClassicalControlNs, "_Provided", [| "Result" |], "Unit"
           ClassicalControlNs, "_Self", [| "Result" |], "Unit"
           ClassicalControlNs, "_Invert", [| "Result" |], "Unit" |])
       // Controlled Support
       (_DefaultTypes,
        [| ClassicalControlNs, "Provided", [||], "Unit"
           ClassicalControlNs, "Distribute", [||], "Unit"
           ClassicalControlNs, "_Provided", [| "Result" |], "Unit"
           ClassicalControlNs, "_Provided", [| "Result"; "Qubit[]"; "Unit" |], "Unit"
           ClassicalControlNs, "_Distribute", [| "Result" |], "Unit" |])
       // Controlled Adjoint Support - Provided
       (_DefaultTypes,
        [| ClassicalControlNs, "ProvidedBody", [||], "Unit"
           ClassicalControlNs, "ProvidedAdjoint", [||], "Unit"
           ClassicalControlNs, "ProvidedControlled", [||], "Unit"
           ClassicalControlNs, "ProvidedAll", [||], "Unit"

           ClassicalControlNs, "_ProvidedBody", [| "Result" |], "Unit"
           ClassicalControlNs, "_ProvidedBody", [| "Result"; "Qubit[]"; "Unit" |], "Unit"

           ClassicalControlNs, "_ProvidedAdjoint", [| "Result" |], "Unit"
           ClassicalControlNs, "_ProvidedAdjoint", [| "Result" |], "Unit"
           ClassicalControlNs, "_ProvidedAdjoint", [| "Result"; "Qubit[]"; "Unit" |], "Unit"

           ClassicalControlNs, "_ProvidedControlled", [| "Result" |], "Unit"
           ClassicalControlNs, "_ProvidedControlled", [| "Result"; "Qubit[]"; "Unit" |], "Unit"
           ClassicalControlNs, "_ProvidedControlled", [| "Result"; "Qubit[]"; "Unit" |], "Unit"

           ClassicalControlNs, "_ProvidedAll", [| "Result" |], "Unit"
           ClassicalControlNs, "_ProvidedAll", [| "Result" |], "Unit"
           ClassicalControlNs, "_ProvidedAll", [| "Result"; "Qubit[]"; "Unit" |], "Unit"
           ClassicalControlNs, "_ProvidedAll", [| "Result"; "Qubit[]"; "Unit" |], "Unit" |])
       // Controlled Adjoint Support - Distribute
       (_DefaultTypes,
        [| ClassicalControlNs, "DistributeBody", [||], "Unit"
           ClassicalControlNs, "DistributeAdjoint", [||], "Unit"
           ClassicalControlNs, "DistributeControlled", [||], "Unit"
           ClassicalControlNs, "DistributeAll", [||], "Unit"

           ClassicalControlNs, "_DistributeBody", [| "Result" |], "Unit"

           ClassicalControlNs, "_DistributeAdjoint", [| "Result" |], "Unit"
           ClassicalControlNs, "_DistributeAdjoint", [| "Result" |], "Unit"

           ClassicalControlNs, "_DistributeControlled", [| "Result" |], "Unit"
           ClassicalControlNs, "_DistributeControlled", [| "Result"; "Qubit[]"; "Unit" |], "Unit"

           ClassicalControlNs, "_DistributeAll", [| "Result" |], "Unit"
           ClassicalControlNs, "_DistributeAll", [| "Result" |], "Unit"
           ClassicalControlNs, "_DistributeAll", [| "Result"; "Qubit[]"; "Unit" |], "Unit" |])
       // Controlled Adjoint Support - Invert
       (_DefaultTypes,
        [| ClassicalControlNs, "InvertBody", [||], "Unit"
           ClassicalControlNs, "InvertAdjoint", [||], "Unit"
           ClassicalControlNs, "InvertControlled", [||], "Unit"
           ClassicalControlNs, "InvertAll", [||], "Unit"

           ClassicalControlNs, "_InvertBody", [| "Result" |], "Unit"

           ClassicalControlNs, "_InvertAdjoint", [| "Result" |], "Unit"
           ClassicalControlNs, "_InvertAdjoint", [| "Result" |], "Unit"

           ClassicalControlNs, "_InvertControlled", [| "Result" |], "Unit"
           ClassicalControlNs, "_InvertControlled", [| "Result"; "Qubit[]"; "Unit" |], "Unit"

           ClassicalControlNs, "_InvertAll", [| "Result" |], "Unit"
           ClassicalControlNs, "_InvertAll", [| "Result" |], "Unit"
           ClassicalControlNs, "_InvertAll", [| "Result"; "Qubit[]"; "Unit" |], "Unit" |])
       // Controlled Adjoint Support - Self
       (_DefaultTypes,
        [| ClassicalControlNs, "SelfBody", [||], "Unit"
           ClassicalControlNs, "SelfControlled", [||], "Unit"

           ClassicalControlNs, "_SelfBody", [| "Result" |], "Unit"

           ClassicalControlNs, "_SelfControlled", [| "Result" |], "Unit"
           ClassicalControlNs, "_SelfControlled", [| "Result"; "Qubit[]"; "Unit" |], "Unit" |])
       // Within Block Support
       (_DefaultTypes,
        [| ClassicalControlNs, "Foo", [||], "Unit"
           ClassicalControlNs, "_Foo", [| "Result" |], "Unit"
           ClassicalControlNs, "_Foo", [| "Result" |], "Unit" |])
       // Arguments Partially Resolve Type Parameters
       (_TypeParameterTypes,
        [| ClassicalControlNs, "Bar", [| "Bar.Q"; "Bar.W" |], "Unit"
           ClassicalControlNs, "Foo", [||], "Unit" |])
       // Lift Functor Application
       (_DefaultTypes,
        [| ClassicalControlNs, "Foo", [||], "Unit"
           ClassicalControlNs, "_Foo", [| "Result" |], "Unit" |])
       // Lift Partial Application
       (_DefaultTypes,
        [| ClassicalControlNs, "Bar", [| "Int"; "Double" |], "Unit"
           ClassicalControlNs, "Foo", [||], "Unit"
           ClassicalControlNs, "_Foo", [| "Result" |], "Unit" |])
       // Lift Array Item Call
       (_DefaultWithOperation,
        [| ClassicalControlNs, "Foo", [||], "Unit"
           ClassicalControlNs, "_Foo", [| "SubOp1Type[]"; "Result" |], "Unit" |])
       // Lift One Not Both
       (_DefaultTypes,
        [| ClassicalControlNs, "Foo", [||], "Unit"
           ClassicalControlNs, "_Foo", [| "Result" |], "Unit" |])
       // Apply Conditionally
       (_DefaultTypes,
        [| ClassicalControlNs, "Bar", [| "Result" |], "Unit"
           ClassicalControlNs, "Foo", [||], "Unit" |])
       // Apply Conditionally With NoOp
       (_DefaultTypes,
        [| ClassicalControlNs, "Bar", [| "Result" |], "Unit"
           ClassicalControlNs, "Foo", [||], "Unit" |])
       // Inequality with ApplyConditionally
       (_DefaultTypes,
        [| ClassicalControlNs, "Bar", [| "Result" |], "Unit"
           ClassicalControlNs, "Foo", [||], "Unit" |])
       // Inequality with Apply If One Else Zero
       (_DefaultTypes,
        [| ClassicalControlNs, "Bar", [| "Result" |], "Unit"
           ClassicalControlNs, "Foo", [||], "Unit" |])
       // Inequality with Apply If Zero Else One
       (_DefaultTypes,
        [| ClassicalControlNs, "Bar", [| "Result" |], "Unit"
           ClassicalControlNs, "Foo", [||], "Unit" |])
       // Inequality with ApplyIfOne
       (_DefaultTypes, [| ClassicalControlNs, "Foo", [||], "Unit" |])
       // Inequality with ApplyIfZero
       (_DefaultTypes, [| ClassicalControlNs, "Foo", [||], "Unit" |])
       // Literal on the Left
       (_DefaultTypes, [| ClassicalControlNs, "Foo", [||], "Unit" |]) |]
=======
    [|
        (_DefaultTypes, [| // Basic Lift
            ClassicalControlNs, "Foo", [||], "Unit"; // The original operation
            ClassicalControlNs, "_Foo", [|"Result"|], "Unit"; // The generated operation
        |])
        (_DefaultTypes, [| // Lift Loops
            ClassicalControlNs, "Foo", [||], "Unit"
            ClassicalControlNs, "_Foo", [|"Result"|], "Unit"
        |])
        (_DefaultTypes, [| // Don't Lift Single Call
            ClassicalControlNs, "Foo", [||], "Unit"
        |])
        (_DefaultTypes, [| // Lift Single Non-Call
            ClassicalControlNs, "Foo", [||], "Unit"
            ClassicalControlNs, "_Foo", [|"Result"|], "Unit"
        |])
        (_DefaultTypes, [| // Don't Lift Return Statements
            ClassicalControlNs, "Foo", [||], "Unit"
        |])
        (_DefaultTypes, [| // All-Or-None Lifting
            ClassicalControlNs, "IfInvalid", [||], "Unit"
            ClassicalControlNs, "ElseInvalid", [||], "Unit"
            ClassicalControlNs, "BothInvalid", [||], "Unit"
        |])
        (_DefaultTypes, [| // ApplyIfZero And ApplyIfOne
            ClassicalControlNs, "Foo", [||], "Unit"
        |])
        (_DefaultTypes, [| // Apply If Zero Else One
            ClassicalControlNs, "Bar", [|"Result"|], "Unit"
            ClassicalControlNs, "Foo", [||], "Unit"
        |])
        (_DefaultTypes, [| // Apply If One Else Zero
            ClassicalControlNs, "Bar", [|"Result"|], "Unit"
            ClassicalControlNs, "Foo", [||], "Unit"
        |])
        (_DefaultTypes, [| // If Elif
            ClassicalControlNs, "Foo", [||], "Unit"
            ClassicalControlNs, "_Foo", [|"Result"|], "Unit"
        |])
        (_DefaultTypes, [| // And Condition
            ClassicalControlNs, "Foo", [||], "Unit"
            ClassicalControlNs, "_Foo", [|"Result"|], "Unit"
        |])
        (_DefaultTypes, [| // Or Condition
            ClassicalControlNs, "Foo", [||], "Unit"
            ClassicalControlNs, "_Foo", [|"Result"|], "Unit"
        |])
        (_DefaultTypes, [| // Don't Lift Functions
            ClassicalControlNs, "Foo", [||], "Unit"
            ClassicalControlNs, "SubFunc1", [||], "Unit"
            ClassicalControlNs, "SubFunc2", [||], "Unit"
            ClassicalControlNs, "SubFunc3", [||], "Unit"
        |])
        (_DefaultTypes, [| // Lift Self-Contained Mutable
            ClassicalControlNs, "Foo", [||], "Unit"
            ClassicalControlNs, "_Foo", [|"Result"|], "Unit"
        |])
        (_DefaultTypes, [| // Don't Lift General Mutable
            ClassicalControlNs, "Foo", [||], "Unit"
        |])
        (_DefaultTypes, [| // Generics Support
            ClassicalControlNs, "Foo", [||], "Unit"
            ClassicalControlNs, "_Foo", [|"Result"|], "Unit"
        |])
        (_DefaultTypes, [| // Adjoint Support
            ClassicalControlNs, "Provided", [||], "Unit"
            ClassicalControlNs, "Self", [||], "Unit"
            ClassicalControlNs, "Invert", [||], "Unit"
            ClassicalControlNs, "_Provided", [|"Result"|], "Unit"
            ClassicalControlNs, "_Provided", [|"Result"|], "Unit"
            ClassicalControlNs, "_Self", [|"Result"|], "Unit"
            ClassicalControlNs, "_Invert", [|"Result"|], "Unit"
        |])
        (_DefaultTypes, [| // Controlled Support
            ClassicalControlNs, "Provided", [||], "Unit"
            ClassicalControlNs, "Distribute", [||], "Unit"
            ClassicalControlNs, "_Provided", [|"Result"|], "Unit"
            ClassicalControlNs, "_Provided", [|"Result";"Qubit[]";"Unit"|], "Unit"
            ClassicalControlNs, "_Distribute", [|"Result"|], "Unit"
        |])
        (_DefaultTypes, [| // Controlled Adjoint Support - Provided
            ClassicalControlNs, "ProvidedBody", [||], "Unit"
            ClassicalControlNs, "ProvidedAdjoint", [||], "Unit"
            ClassicalControlNs, "ProvidedControlled", [||], "Unit"
            ClassicalControlNs, "ProvidedAll", [||], "Unit"

            ClassicalControlNs, "_ProvidedBody", [|"Result"|], "Unit"
            ClassicalControlNs, "_ProvidedBody", [|"Result";"Qubit[]";"Unit"|], "Unit"

            ClassicalControlNs, "_ProvidedAdjoint", [|"Result"|], "Unit"
            ClassicalControlNs, "_ProvidedAdjoint", [|"Result"|], "Unit"
            ClassicalControlNs, "_ProvidedAdjoint", [|"Result";"Qubit[]";"Unit"|], "Unit"

            ClassicalControlNs, "_ProvidedControlled", [|"Result"|], "Unit"
            ClassicalControlNs, "_ProvidedControlled", [|"Result";"Qubit[]";"Unit"|], "Unit"
            ClassicalControlNs, "_ProvidedControlled", [|"Result";"Qubit[]";"Unit"|], "Unit"

            ClassicalControlNs, "_ProvidedAll", [|"Result"|], "Unit"
            ClassicalControlNs, "_ProvidedAll", [|"Result"|], "Unit"
            ClassicalControlNs, "_ProvidedAll", [|"Result";"Qubit[]";"Unit"|], "Unit"
            ClassicalControlNs, "_ProvidedAll", [|"Result";"Qubit[]";"Unit"|], "Unit"
        |])
        (_DefaultTypes, [| // Controlled Adjoint Support - Distribute
            ClassicalControlNs, "DistributeBody", [||], "Unit"
            ClassicalControlNs, "DistributeAdjoint", [||], "Unit"
            ClassicalControlNs, "DistributeControlled", [||], "Unit"
            ClassicalControlNs, "DistributeAll", [||], "Unit"

            ClassicalControlNs, "_DistributeBody", [|"Result"|], "Unit"

            ClassicalControlNs, "_DistributeAdjoint", [|"Result"|], "Unit"
            ClassicalControlNs, "_DistributeAdjoint", [|"Result"|], "Unit"

            ClassicalControlNs, "_DistributeControlled", [|"Result"|], "Unit"
            ClassicalControlNs, "_DistributeControlled", [|"Result";"Qubit[]";"Unit"|], "Unit"

            ClassicalControlNs, "_DistributeAll", [|"Result"|], "Unit"
            ClassicalControlNs, "_DistributeAll", [|"Result"|], "Unit"
            ClassicalControlNs, "_DistributeAll", [|"Result";"Qubit[]";"Unit"|], "Unit"
        |])
        (_DefaultTypes, [| // Controlled Adjoint Support - Invert
            ClassicalControlNs, "InvertBody", [||], "Unit"
            ClassicalControlNs, "InvertAdjoint", [||], "Unit"
            ClassicalControlNs, "InvertControlled", [||], "Unit"
            ClassicalControlNs, "InvertAll", [||], "Unit"

            ClassicalControlNs, "_InvertBody", [|"Result"|], "Unit"

            ClassicalControlNs, "_InvertAdjoint", [|"Result"|], "Unit"
            ClassicalControlNs, "_InvertAdjoint", [|"Result"|], "Unit"

            ClassicalControlNs, "_InvertControlled", [|"Result"|], "Unit"
            ClassicalControlNs, "_InvertControlled", [|"Result";"Qubit[]";"Unit"|], "Unit"

            ClassicalControlNs, "_InvertAll", [|"Result"|], "Unit"
            ClassicalControlNs, "_InvertAll", [|"Result"|], "Unit"
            ClassicalControlNs, "_InvertAll", [|"Result";"Qubit[]";"Unit"|], "Unit"
        |])
        (_DefaultTypes, [| // Controlled Adjoint Support - Self
            ClassicalControlNs, "SelfBody", [||], "Unit"
            ClassicalControlNs, "SelfControlled", [||], "Unit"

            ClassicalControlNs, "_SelfBody", [|"Result"|], "Unit"

            ClassicalControlNs, "_SelfControlled", [|"Result"|], "Unit"
            ClassicalControlNs, "_SelfControlled", [|"Result";"Qubit[]";"Unit"|], "Unit"
        |])
        (_DefaultTypes, [| // Within Block Support
            ClassicalControlNs, "Foo", [||], "Unit"
            ClassicalControlNs, "_Foo", [|"Result"|], "Unit"
            ClassicalControlNs, "_Foo", [|"Result"|], "Unit"
        |])
        (_TypeParameterTypes, [| // Arguments Partially Resolve Type Parameters
            ClassicalControlNs, "Bar", [|"Bar.Q";"Bar.W"|], "Unit"
            ClassicalControlNs, "Foo", [||], "Unit"
        |])
        (_DefaultTypes, [| // Lift Functor Application
            ClassicalControlNs, "Foo", [||], "Unit"
            ClassicalControlNs, "_Foo", [|"Result"|], "Unit"
        |])
        (_DefaultTypes, [| // Lift Partial Application
            ClassicalControlNs, "Bar", [|"Int";"Double"|], "Unit"
            ClassicalControlNs, "Foo", [||], "Unit"
            ClassicalControlNs, "_Foo", [|"Result"|], "Unit"
        |])
        (_DefaultWithOperation, [| // Lift Array Item Call
            ClassicalControlNs, "Foo", [||], "Unit"
            ClassicalControlNs, "_Foo", [|"SubOp1Type[]";"Result"|], "Unit"
        |])
        (_DefaultTypes, [| // Lift One Not Both
            ClassicalControlNs, "Foo", [||], "Unit"
            ClassicalControlNs, "_Foo", [|"Result"|], "Unit"
        |])
        (_DefaultTypes, [| // Apply Conditionally
            ClassicalControlNs, "Bar", [|"Result"|], "Unit"
            ClassicalControlNs, "Foo", [||], "Unit"
        |])
        (_DefaultTypes, [| // Apply Conditionally With NoOp
            ClassicalControlNs, "Bar", [|"Result"|], "Unit"
            ClassicalControlNs, "Foo", [||], "Unit"
        |])
        (_DefaultTypes, [| // Inequality with ApplyConditionally
            ClassicalControlNs, "Bar", [|"Result"|], "Unit"
            ClassicalControlNs, "Foo", [||], "Unit"
        |])
        (_DefaultTypes, [| // Inequality with Apply If One Else Zero
            ClassicalControlNs, "Bar", [|"Result"|], "Unit"
            ClassicalControlNs, "Foo", [||], "Unit"
        |])
        (_DefaultTypes, [| // Inequality with Apply If Zero Else One
            ClassicalControlNs, "Bar", [|"Result"|], "Unit"
            ClassicalControlNs, "Foo", [||], "Unit"
        |])
        (_DefaultTypes, [| // Inequality with ApplyIfOne
            ClassicalControlNs, "Foo", [||], "Unit"
        |])
        (_DefaultTypes, [| // Inequality with ApplyIfZero
            ClassicalControlNs, "Foo", [||], "Unit"
        |])
        (_DefaultTypes, [| // Literal on the Left
            ClassicalControlNs, "Foo", [||], "Unit"
        |])
        (_DefaultTypes, [| // Simple NOT condition
            ClassicalControlNs, "Foo", [||], "Unit"
        |])
        (_DefaultTypes, [| // Outer NOT condition
            ClassicalControlNs, "Foo", [||], "Unit"
            ClassicalControlNs, "_Foo", [|"Result"|], "Unit"
        |])
        (_DefaultTypes, [| // Nested NOT condition
            ClassicalControlNs, "Foo", [||], "Unit"
            ClassicalControlNs, "_Foo", [|"Result"|], "Unit"
        |])
        (_DefaultTypes, [| // One-sided NOT condition
            ClassicalControlNs, "Foo", [||], "Unit"
        |])
    |]
>>>>>>> cb553b73
    |> _MakeSignatures<|MERGE_RESOLUTION|>--- conflicted
+++ resolved
@@ -219,7 +219,6 @@
 
 /// Expected callable signatures to be found when running Classical Control tests
 let public ClassicalControlSignatures =
-<<<<<<< HEAD
     [| // Basic Lift
        (_DefaultTypes,
         [| ClassicalControlNs, "Foo", [||], "Unit" // The original operation
@@ -413,224 +412,17 @@
        // Inequality with ApplyIfZero
        (_DefaultTypes, [| ClassicalControlNs, "Foo", [||], "Unit" |])
        // Literal on the Left
+       (_DefaultTypes, [| ClassicalControlNs, "Foo", [||], "Unit" |])
+       // Simple NOT condition
+       (_DefaultTypes, [| ClassicalControlNs, "Foo", [||], "Unit" |])
+       // Outer NOT condition
+       (_DefaultTypes,
+        [| ClassicalControlNs, "Foo", [||], "Unit"
+           ClassicalControlNs, "_Foo", [| "Result" |], "Unit" |])
+       // Nested NOT condition
+       (_DefaultTypes,
+        [| ClassicalControlNs, "Foo", [||], "Unit"
+           ClassicalControlNs, "_Foo", [| "Result" |], "Unit" |])
+       // One-sided NOT condition
        (_DefaultTypes, [| ClassicalControlNs, "Foo", [||], "Unit" |]) |]
-=======
-    [|
-        (_DefaultTypes, [| // Basic Lift
-            ClassicalControlNs, "Foo", [||], "Unit"; // The original operation
-            ClassicalControlNs, "_Foo", [|"Result"|], "Unit"; // The generated operation
-        |])
-        (_DefaultTypes, [| // Lift Loops
-            ClassicalControlNs, "Foo", [||], "Unit"
-            ClassicalControlNs, "_Foo", [|"Result"|], "Unit"
-        |])
-        (_DefaultTypes, [| // Don't Lift Single Call
-            ClassicalControlNs, "Foo", [||], "Unit"
-        |])
-        (_DefaultTypes, [| // Lift Single Non-Call
-            ClassicalControlNs, "Foo", [||], "Unit"
-            ClassicalControlNs, "_Foo", [|"Result"|], "Unit"
-        |])
-        (_DefaultTypes, [| // Don't Lift Return Statements
-            ClassicalControlNs, "Foo", [||], "Unit"
-        |])
-        (_DefaultTypes, [| // All-Or-None Lifting
-            ClassicalControlNs, "IfInvalid", [||], "Unit"
-            ClassicalControlNs, "ElseInvalid", [||], "Unit"
-            ClassicalControlNs, "BothInvalid", [||], "Unit"
-        |])
-        (_DefaultTypes, [| // ApplyIfZero And ApplyIfOne
-            ClassicalControlNs, "Foo", [||], "Unit"
-        |])
-        (_DefaultTypes, [| // Apply If Zero Else One
-            ClassicalControlNs, "Bar", [|"Result"|], "Unit"
-            ClassicalControlNs, "Foo", [||], "Unit"
-        |])
-        (_DefaultTypes, [| // Apply If One Else Zero
-            ClassicalControlNs, "Bar", [|"Result"|], "Unit"
-            ClassicalControlNs, "Foo", [||], "Unit"
-        |])
-        (_DefaultTypes, [| // If Elif
-            ClassicalControlNs, "Foo", [||], "Unit"
-            ClassicalControlNs, "_Foo", [|"Result"|], "Unit"
-        |])
-        (_DefaultTypes, [| // And Condition
-            ClassicalControlNs, "Foo", [||], "Unit"
-            ClassicalControlNs, "_Foo", [|"Result"|], "Unit"
-        |])
-        (_DefaultTypes, [| // Or Condition
-            ClassicalControlNs, "Foo", [||], "Unit"
-            ClassicalControlNs, "_Foo", [|"Result"|], "Unit"
-        |])
-        (_DefaultTypes, [| // Don't Lift Functions
-            ClassicalControlNs, "Foo", [||], "Unit"
-            ClassicalControlNs, "SubFunc1", [||], "Unit"
-            ClassicalControlNs, "SubFunc2", [||], "Unit"
-            ClassicalControlNs, "SubFunc3", [||], "Unit"
-        |])
-        (_DefaultTypes, [| // Lift Self-Contained Mutable
-            ClassicalControlNs, "Foo", [||], "Unit"
-            ClassicalControlNs, "_Foo", [|"Result"|], "Unit"
-        |])
-        (_DefaultTypes, [| // Don't Lift General Mutable
-            ClassicalControlNs, "Foo", [||], "Unit"
-        |])
-        (_DefaultTypes, [| // Generics Support
-            ClassicalControlNs, "Foo", [||], "Unit"
-            ClassicalControlNs, "_Foo", [|"Result"|], "Unit"
-        |])
-        (_DefaultTypes, [| // Adjoint Support
-            ClassicalControlNs, "Provided", [||], "Unit"
-            ClassicalControlNs, "Self", [||], "Unit"
-            ClassicalControlNs, "Invert", [||], "Unit"
-            ClassicalControlNs, "_Provided", [|"Result"|], "Unit"
-            ClassicalControlNs, "_Provided", [|"Result"|], "Unit"
-            ClassicalControlNs, "_Self", [|"Result"|], "Unit"
-            ClassicalControlNs, "_Invert", [|"Result"|], "Unit"
-        |])
-        (_DefaultTypes, [| // Controlled Support
-            ClassicalControlNs, "Provided", [||], "Unit"
-            ClassicalControlNs, "Distribute", [||], "Unit"
-            ClassicalControlNs, "_Provided", [|"Result"|], "Unit"
-            ClassicalControlNs, "_Provided", [|"Result";"Qubit[]";"Unit"|], "Unit"
-            ClassicalControlNs, "_Distribute", [|"Result"|], "Unit"
-        |])
-        (_DefaultTypes, [| // Controlled Adjoint Support - Provided
-            ClassicalControlNs, "ProvidedBody", [||], "Unit"
-            ClassicalControlNs, "ProvidedAdjoint", [||], "Unit"
-            ClassicalControlNs, "ProvidedControlled", [||], "Unit"
-            ClassicalControlNs, "ProvidedAll", [||], "Unit"
-
-            ClassicalControlNs, "_ProvidedBody", [|"Result"|], "Unit"
-            ClassicalControlNs, "_ProvidedBody", [|"Result";"Qubit[]";"Unit"|], "Unit"
-
-            ClassicalControlNs, "_ProvidedAdjoint", [|"Result"|], "Unit"
-            ClassicalControlNs, "_ProvidedAdjoint", [|"Result"|], "Unit"
-            ClassicalControlNs, "_ProvidedAdjoint", [|"Result";"Qubit[]";"Unit"|], "Unit"
-
-            ClassicalControlNs, "_ProvidedControlled", [|"Result"|], "Unit"
-            ClassicalControlNs, "_ProvidedControlled", [|"Result";"Qubit[]";"Unit"|], "Unit"
-            ClassicalControlNs, "_ProvidedControlled", [|"Result";"Qubit[]";"Unit"|], "Unit"
-
-            ClassicalControlNs, "_ProvidedAll", [|"Result"|], "Unit"
-            ClassicalControlNs, "_ProvidedAll", [|"Result"|], "Unit"
-            ClassicalControlNs, "_ProvidedAll", [|"Result";"Qubit[]";"Unit"|], "Unit"
-            ClassicalControlNs, "_ProvidedAll", [|"Result";"Qubit[]";"Unit"|], "Unit"
-        |])
-        (_DefaultTypes, [| // Controlled Adjoint Support - Distribute
-            ClassicalControlNs, "DistributeBody", [||], "Unit"
-            ClassicalControlNs, "DistributeAdjoint", [||], "Unit"
-            ClassicalControlNs, "DistributeControlled", [||], "Unit"
-            ClassicalControlNs, "DistributeAll", [||], "Unit"
-
-            ClassicalControlNs, "_DistributeBody", [|"Result"|], "Unit"
-
-            ClassicalControlNs, "_DistributeAdjoint", [|"Result"|], "Unit"
-            ClassicalControlNs, "_DistributeAdjoint", [|"Result"|], "Unit"
-
-            ClassicalControlNs, "_DistributeControlled", [|"Result"|], "Unit"
-            ClassicalControlNs, "_DistributeControlled", [|"Result";"Qubit[]";"Unit"|], "Unit"
-
-            ClassicalControlNs, "_DistributeAll", [|"Result"|], "Unit"
-            ClassicalControlNs, "_DistributeAll", [|"Result"|], "Unit"
-            ClassicalControlNs, "_DistributeAll", [|"Result";"Qubit[]";"Unit"|], "Unit"
-        |])
-        (_DefaultTypes, [| // Controlled Adjoint Support - Invert
-            ClassicalControlNs, "InvertBody", [||], "Unit"
-            ClassicalControlNs, "InvertAdjoint", [||], "Unit"
-            ClassicalControlNs, "InvertControlled", [||], "Unit"
-            ClassicalControlNs, "InvertAll", [||], "Unit"
-
-            ClassicalControlNs, "_InvertBody", [|"Result"|], "Unit"
-
-            ClassicalControlNs, "_InvertAdjoint", [|"Result"|], "Unit"
-            ClassicalControlNs, "_InvertAdjoint", [|"Result"|], "Unit"
-
-            ClassicalControlNs, "_InvertControlled", [|"Result"|], "Unit"
-            ClassicalControlNs, "_InvertControlled", [|"Result";"Qubit[]";"Unit"|], "Unit"
-
-            ClassicalControlNs, "_InvertAll", [|"Result"|], "Unit"
-            ClassicalControlNs, "_InvertAll", [|"Result"|], "Unit"
-            ClassicalControlNs, "_InvertAll", [|"Result";"Qubit[]";"Unit"|], "Unit"
-        |])
-        (_DefaultTypes, [| // Controlled Adjoint Support - Self
-            ClassicalControlNs, "SelfBody", [||], "Unit"
-            ClassicalControlNs, "SelfControlled", [||], "Unit"
-
-            ClassicalControlNs, "_SelfBody", [|"Result"|], "Unit"
-
-            ClassicalControlNs, "_SelfControlled", [|"Result"|], "Unit"
-            ClassicalControlNs, "_SelfControlled", [|"Result";"Qubit[]";"Unit"|], "Unit"
-        |])
-        (_DefaultTypes, [| // Within Block Support
-            ClassicalControlNs, "Foo", [||], "Unit"
-            ClassicalControlNs, "_Foo", [|"Result"|], "Unit"
-            ClassicalControlNs, "_Foo", [|"Result"|], "Unit"
-        |])
-        (_TypeParameterTypes, [| // Arguments Partially Resolve Type Parameters
-            ClassicalControlNs, "Bar", [|"Bar.Q";"Bar.W"|], "Unit"
-            ClassicalControlNs, "Foo", [||], "Unit"
-        |])
-        (_DefaultTypes, [| // Lift Functor Application
-            ClassicalControlNs, "Foo", [||], "Unit"
-            ClassicalControlNs, "_Foo", [|"Result"|], "Unit"
-        |])
-        (_DefaultTypes, [| // Lift Partial Application
-            ClassicalControlNs, "Bar", [|"Int";"Double"|], "Unit"
-            ClassicalControlNs, "Foo", [||], "Unit"
-            ClassicalControlNs, "_Foo", [|"Result"|], "Unit"
-        |])
-        (_DefaultWithOperation, [| // Lift Array Item Call
-            ClassicalControlNs, "Foo", [||], "Unit"
-            ClassicalControlNs, "_Foo", [|"SubOp1Type[]";"Result"|], "Unit"
-        |])
-        (_DefaultTypes, [| // Lift One Not Both
-            ClassicalControlNs, "Foo", [||], "Unit"
-            ClassicalControlNs, "_Foo", [|"Result"|], "Unit"
-        |])
-        (_DefaultTypes, [| // Apply Conditionally
-            ClassicalControlNs, "Bar", [|"Result"|], "Unit"
-            ClassicalControlNs, "Foo", [||], "Unit"
-        |])
-        (_DefaultTypes, [| // Apply Conditionally With NoOp
-            ClassicalControlNs, "Bar", [|"Result"|], "Unit"
-            ClassicalControlNs, "Foo", [||], "Unit"
-        |])
-        (_DefaultTypes, [| // Inequality with ApplyConditionally
-            ClassicalControlNs, "Bar", [|"Result"|], "Unit"
-            ClassicalControlNs, "Foo", [||], "Unit"
-        |])
-        (_DefaultTypes, [| // Inequality with Apply If One Else Zero
-            ClassicalControlNs, "Bar", [|"Result"|], "Unit"
-            ClassicalControlNs, "Foo", [||], "Unit"
-        |])
-        (_DefaultTypes, [| // Inequality with Apply If Zero Else One
-            ClassicalControlNs, "Bar", [|"Result"|], "Unit"
-            ClassicalControlNs, "Foo", [||], "Unit"
-        |])
-        (_DefaultTypes, [| // Inequality with ApplyIfOne
-            ClassicalControlNs, "Foo", [||], "Unit"
-        |])
-        (_DefaultTypes, [| // Inequality with ApplyIfZero
-            ClassicalControlNs, "Foo", [||], "Unit"
-        |])
-        (_DefaultTypes, [| // Literal on the Left
-            ClassicalControlNs, "Foo", [||], "Unit"
-        |])
-        (_DefaultTypes, [| // Simple NOT condition
-            ClassicalControlNs, "Foo", [||], "Unit"
-        |])
-        (_DefaultTypes, [| // Outer NOT condition
-            ClassicalControlNs, "Foo", [||], "Unit"
-            ClassicalControlNs, "_Foo", [|"Result"|], "Unit"
-        |])
-        (_DefaultTypes, [| // Nested NOT condition
-            ClassicalControlNs, "Foo", [||], "Unit"
-            ClassicalControlNs, "_Foo", [|"Result"|], "Unit"
-        |])
-        (_DefaultTypes, [| // One-sided NOT condition
-            ClassicalControlNs, "Foo", [||], "Unit"
-        |])
-    |]
->>>>>>> cb553b73
     |> _MakeSignatures