﻿// Copyright (c) Microsoft Corporation. All rights reserved.
// Licensed under the MIT License.

module Microsoft.Quantum.QsCompiler.Testing.Signatures

open System.Collections.Generic
open System.Collections.Immutable
open Microsoft.Quantum.QsCompiler
open Microsoft.Quantum.QsCompiler.DataTypes
open Microsoft.Quantum.QsCompiler.Transformations.QsCodeOutput
open Microsoft.Quantum.QsCompiler.SyntaxTokens
open Microsoft.Quantum.QsCompiler.SyntaxTree
open Xunit

let private _BaseTypes =
    [|
        "Unit", UnitType
        "Int", Int
        "Double", Double
        "String", String
        "Result", Result
        "Qubit", Qubit
        "Qubit[]", ResolvedType.New Qubit |> ArrayType
    |]

let private _MakeTypeMap udts =
    Array.concat [ _BaseTypes; udts ] |> Seq.map (fun (k, v) -> k, ResolvedType.New v) |> dict

let private _DefaultTypes = _MakeTypeMap [||]

let private _MakeSig input (typeMap: IDictionary<string, ResolvedType>) =
    let ns, name, args, rtrn = input
    let fullName = { Namespace = ns; Name = name }

    let argType =
        if Array.isEmpty args then
            typeMap.["Unit"]
        else
            args
            |> Seq.map (fun typ -> typeMap.[typ])
            |> ImmutableArray.ToImmutableArray
            |> QsTypeKind.TupleType
            |> ResolvedType.New

    let returnType = typeMap.[rtrn]
    (fullName, argType, returnType)

let private _MakeSignatures sigs =
    sigs |> Seq.map (fun (types, case) -> Seq.map (fun _sig -> _MakeSig _sig types) case) |> Seq.toArray

let _MakeTypeParam originNs originName paramName =
    originName + "." + paramName,
    {
        Origin = { Namespace = originNs; Name = originName }
        TypeName = paramName
        Range = Null
    }
    |> TypeParameter

/// For all given namespaces in checkedNamespaces, checks that there are exactly
/// the callables specified with targetSignatures in the given compilation.
let public SignatureCheck checkedNamespaces targetSignatures compilation =

    let getNs targetNs =
        match Seq.tryFind (fun (ns: QsNamespace) -> ns.Name = targetNs) compilation.Namespaces with
        | Some ns -> ns
        | None -> sprintf "Expected but did not find namespace: %s" targetNs |> failwith

    let mutable callableSigs =
        checkedNamespaces
        |> Seq.map (fun checkedNs -> getNs checkedNs)
<<<<<<< HEAD
        |> SyntaxExtensions.Callables
        |> Seq.map (fun call ->
            (call.FullName,
             StripPositionInfo.Apply call.Signature.ArgumentType,
             StripPositionInfo.Apply call.Signature.ReturnType))
=======
        |> SyntaxTreeExtensions.Callables
        |> Seq.map (fun call -> (call.FullName, StripPositionInfo.Apply call.Signature.ArgumentType, StripPositionInfo.Apply call.Signature.ReturnType))
>>>>>>> 4660f1c6

    let doesCallMatchSig call signature =
        let (call_fullName: QsQualifiedName), call_argType, call_rtrnType = call
        let (sig_fullName: QsQualifiedName), sig_argType, sig_rtrnType = signature

        call_fullName.Namespace = sig_fullName.Namespace
        && call_fullName.Name.EndsWith sig_fullName.Name
        && call_argType = sig_argType
        && call_rtrnType = sig_rtrnType

    let makeArgsString (args: ResolvedType) =
        match args.Resolution with
        | QsTypeKind.UnitType -> "()"
        | _ -> args |> SyntaxTreeToQsharp.Default.ToCode

    let removeAt i lst =
        Seq.append <| Seq.take i lst <| Seq.skip (i + 1) lst

    (*Tests that all target signatures are present*)
    for targetSig in targetSignatures do
        let sig_fullName, sig_argType, sig_rtrnType = targetSig

        callableSigs
        |> Seq.tryFindIndex (fun callSig -> doesCallMatchSig callSig targetSig)
        |> (fun x ->
            Assert.True
                (x <> None,
                 sprintf
                     "Expected but did not find: %s.*%s %s : %A"
                     sig_fullName.Namespace
                     sig_fullName.Name
                     (makeArgsString sig_argType)
                     sig_rtrnType.Resolution)

            callableSigs <- removeAt x.Value callableSigs)

    (*Tests that *only* targeted signatures are present*)
    for callSig in callableSigs do
        let sig_fullName, sig_argType, sig_rtrnType = callSig

        failwith
            (sprintf
                "Found unexpected callable: %O %s : %A"
                 sig_fullName
                 (makeArgsString sig_argType)
                 sig_rtrnType.Resolution)

/// Names of several testing namespaces
let public MonomorphizationNs = "Microsoft.Quantum.Testing.Monomorphization"
let public GenericsNs = "Microsoft.Quantum.Testing.Generics"
let public IntrinsicResolutionNs = "Microsoft.Quantum.Testing.IntrinsicResolution"
let public ClassicalControlNs = "Microsoft.Quantum.Testing.ClassicalControl"
let public InternalRenamingNs = "Microsoft.Quantum.Testing.InternalRenaming"
let public CycleDetectionNS = "Microsoft.Quantum.Testing.CycleDetection"
let public PopulateCallGraphNS = "Microsoft.Quantum.Testing.PopulateCallGraph"

/// Expected callable signatures to be found when running Monomorphization tests
let public MonomorphizationSignatures =
<<<<<<< HEAD
    [| // Test Case 1
        (_DefaultTypes,
         [|
             MonomorphizationNs, "Test1", [||], "Unit"
             GenericsNs, "Test1Main", [||], "Unit"

             GenericsNs, "BasicGeneric", [| "Double"; "Int" |], "Unit"
             GenericsNs, "BasicGeneric", [| "String"; "String" |], "Unit"
             GenericsNs, "BasicGeneric", [| "Unit"; "Unit" |], "Unit"
             GenericsNs, "BasicGeneric", [| "String"; "Double" |], "Unit"
             GenericsNs, "BasicGeneric", [| "Int"; "Double" |], "Unit"
             GenericsNs, "NoArgsGeneric", [||], "Double"
             GenericsNs, "ReturnGeneric", [| "Double"; "String"; "Int" |], "Int"
             GenericsNs, "ReturnGeneric", [| "String"; "Int"; "String" |], "String"
         |])
        // Test Case 2
        (_DefaultTypes,
         [|
             MonomorphizationNs, "Test2", [||], "Unit"
             GenericsNs, "Test2Main", [||], "Unit"

             GenericsNs, "ArrayGeneric", [| "Qubit"; "String" |], "Int"
             GenericsNs, "ArrayGeneric", [| "Qubit"; "Int" |], "Int"
             GenericsNs, "GenericCallsGeneric", [| "Qubit"; "Int" |], "Unit"
         |])
        // Test Case 3
        (_DefaultTypes,
         [|
             MonomorphizationNs, "Test3", [||], "Unit"
             GenericsNs, "Test3Main", [||], "Unit"

             GenericsNs, "GenericCallsSpecializations", [| "Double"; "String"; "Qubit[]" |], "Unit"
             GenericsNs, "GenericCallsSpecializations", [| "Double"; "String"; "Double" |], "Unit"
             GenericsNs, "GenericCallsSpecializations", [| "String"; "Int"; "Unit" |], "Unit"

             GenericsNs, "BasicGeneric", [| "String"; "Qubit[]" |], "Unit"
             GenericsNs, "BasicGeneric", [| "String"; "Int" |], "Unit"

             GenericsNs, "ArrayGeneric", [| "Qubit"; "Double" |], "Int"
         |])
        // Test Case 4
        (_DefaultTypes,
         [|
             MonomorphizationNs, "Test4", [||], "Unit"
             GenericsNs, "Test4Main", [||], "Unit"
             GenericsNs, "_GenericCallsSelf", [||], "Unit"
             GenericsNs, "_GenericCallsSelf2", [| "Double" |], "Unit"
         |])
=======
    [|
        (_DefaultTypes, [| (*Test Case 1*)
            MonomorphizationNs, "Test1", [||], "Unit"
            GenericsNs, "Test1Main", [||], "Unit"

            GenericsNs, "BasicGeneric", [|"Double"; "Int"|], "Unit"
            GenericsNs, "BasicGeneric", [|"String"; "String"|], "Unit"
            GenericsNs, "BasicGeneric", [|"Unit"; "Unit"|], "Unit"
            GenericsNs, "BasicGeneric", [|"String"; "Double"|], "Unit"
            GenericsNs, "BasicGeneric", [|"Int"; "Double"|], "Unit"
            GenericsNs, "NoArgsGeneric", [||], "Double"
            GenericsNs, "ReturnGeneric", [|"Double"; "String"; "Int"|], "Int"
            GenericsNs, "ReturnGeneric", [|"String"; "Int"; "String"|], "String"
        |])
        (_DefaultTypes, [| (*Test Case 2*)
            MonomorphizationNs, "Test2", [||], "Unit"
            GenericsNs, "Test2Main", [||], "Unit"

            GenericsNs, "ArrayGeneric", [|"Qubit"; "String"|], "Int"
            GenericsNs, "ArrayGeneric", [|"Qubit"; "Int"|], "Int"
            GenericsNs, "GenericCallsGeneric", [|"Qubit"; "Int"|], "Unit"
        |])
        (_DefaultTypes, [| (*Test Case 3*)
            MonomorphizationNs, "Test3", [||], "Unit"
            GenericsNs, "Test3Main", [||], "Unit"

            GenericsNs, "GenericCallsSpecializations", [|"Double"; "String"; "Qubit[]"|], "Unit"
            GenericsNs, "GenericCallsSpecializations", [|"Double"; "String"; "Double"|], "Unit"
            GenericsNs, "GenericCallsSpecializations", [|"String"; "Int"; "Unit"|], "Unit"

            GenericsNs, "BasicGeneric", [|"Double"; "String"|], "Unit"
            GenericsNs, "BasicGeneric", [|"String"; "Qubit[]"|], "Unit"
            GenericsNs, "BasicGeneric", [|"String"; "Int"|], "Unit"
            GenericsNs, "BasicGeneric", [|"Qubit[]"; "Qubit[]"|], "Unit"
            GenericsNs, "BasicGeneric", [|"Qubit[]"; "Double"|], "Unit"
            GenericsNs, "BasicGeneric", [|"Qubit[]"; "Unit"|], "Unit"
            GenericsNs, "BasicGeneric", [|"String"; "Double"|], "Unit"
            GenericsNs, "BasicGeneric", [|"Int"; "Unit"|], "Unit"

            GenericsNs, "ArrayGeneric", [|"Qubit"; "Double"|], "Int"
            GenericsNs, "ArrayGeneric", [|"Qubit"; "Qubit[]"|], "Int"
            GenericsNs, "ArrayGeneric", [|"Qubit"; "Unit"|], "Int"
        |])
        (_DefaultTypes, [| (*Test Case 4*)
            MonomorphizationNs, "Test4", [||], "Unit"
            GenericsNs, "Test4Main", [||], "Unit"
            GenericsNs, "_GenericCallsSelf", [||], "Unit"
            GenericsNs, "_GenericCallsSelf2", [|"Double"|], "Unit"
        |])
>>>>>>> 4660f1c6
    |]
    |> _MakeSignatures

let private _IntrinsicResolutionTypes =
    _MakeTypeMap [| "TestType",
                    {
                        Namespace = "Microsoft.Quantum.Testing.IntrinsicResolution"
                        Name = "TestType"
                        Range = Null
                    }
                    |> UserDefinedType |]

/// Expected callable signatures to be found when running Intrinsic Resolution tests
let public IntrinsicResolutionSignatures =
    [|
        (_DefaultTypes,
         [|
             IntrinsicResolutionNs, "IntrinsicResolutionTest1", [||], "Unit"
             IntrinsicResolutionNs, "LocalIntrinsic", [||], "Unit"
             IntrinsicResolutionNs, "Override", [||], "Unit"
             IntrinsicResolutionNs, "EnvironmentIntrinsic", [||], "Unit"
         |])
        (_IntrinsicResolutionTypes,
         [|
             IntrinsicResolutionNs, "IntrinsicResolutionTest2", [||], "Unit"
             IntrinsicResolutionNs, "Override", [||], "TestType"
             IntrinsicResolutionNs, "TestType", [||], "TestType"
         |])
        (_IntrinsicResolutionTypes,
         [|
             IntrinsicResolutionNs, "IntrinsicResolutionTest3", [||], "Unit"
             IntrinsicResolutionNs, "Override", [||], "TestType"
             IntrinsicResolutionNs, "TestType", [||], "TestType"
         |])
        (_IntrinsicResolutionTypes,
         [|
             IntrinsicResolutionNs, "IntrinsicResolutionTest4", [||], "Unit"
             IntrinsicResolutionNs, "Override", [| "TestType" |], "Unit"
             IntrinsicResolutionNs, "TestType", [||], "TestType"
         |])
        (_DefaultTypes,
         [|
             IntrinsicResolutionNs, "IntrinsicResolutionTest5", [||], "Unit"
             IntrinsicResolutionNs, "Override", [||], "Unit"
         |])
        (_DefaultTypes,
         [|
             IntrinsicResolutionNs, "IntrinsicResolutionTest6", [||], "Unit"
             IntrinsicResolutionNs, "Override", [||], "Unit"
         |])
    |]
    |> _MakeSignatures

let private _TypeParameterTypes =
    _MakeTypeMap [| _MakeTypeParam ClassicalControlNs "Bar" "Q"
                    _MakeTypeParam ClassicalControlNs "Bar" "W" |]

let private _DefaultWithOperation =
    _MakeTypeMap [| "SubOp1Type[]",
                    ((ResolvedType.New UnitType, ResolvedType.New UnitType),
                     {
                         Characteristics = ResolvedCharacteristics.Empty
                         InferredInformation = InferredCallableInformation.NoInformation
                     })
                    |> QsTypeKind.Operation
                    |> ResolvedType.New
                    |> ArrayType |]

/// Expected callable signatures to be found when running Classical Control tests
let public ClassicalControlSignatures =
    [| // Basic Lift
        (_DefaultTypes,
         [|
             ClassicalControlNs, "Foo", [||], "Unit" // The original operation
             ClassicalControlNs, "_Foo", [| "Result" |], "Unit" // The generated operation
         |])
        // Lift Loops
        (_DefaultTypes,
         [|
             ClassicalControlNs, "Foo", [||], "Unit"
             ClassicalControlNs, "_Foo", [| "Result" |], "Unit"
         |])
        // Don't Lift Single Call
        (_DefaultTypes, [| ClassicalControlNs, "Foo", [||], "Unit" |])
        // Lift Single Non-Call
        (_DefaultTypes,
         [|
             ClassicalControlNs, "Foo", [||], "Unit"
             ClassicalControlNs, "_Foo", [| "Result" |], "Unit"
         |])
        // Don't Lift Return Statements
        (_DefaultTypes, [| ClassicalControlNs, "Foo", [||], "Unit" |])
        // All-Or-None Lifting
        (_DefaultTypes,
         [|
             ClassicalControlNs, "IfInvalid", [||], "Unit"
             ClassicalControlNs, "ElseInvalid", [||], "Unit"
             ClassicalControlNs, "BothInvalid", [||], "Unit"
         |])
        // ApplyIfZero And ApplyIfOne
        (_DefaultTypes, [| ClassicalControlNs, "Foo", [||], "Unit" |])
        // Apply If Zero Else One
        (_DefaultTypes,
         [|
             ClassicalControlNs, "Bar", [| "Result" |], "Unit"
             ClassicalControlNs, "Foo", [||], "Unit"
         |])
        // Apply If One Else Zero
        (_DefaultTypes,
         [|
             ClassicalControlNs, "Bar", [| "Result" |], "Unit"
             ClassicalControlNs, "Foo", [||], "Unit"
         |])
        // If Elif
        (_DefaultTypes,
         [|
             ClassicalControlNs, "Foo", [||], "Unit"
             ClassicalControlNs, "_Foo", [| "Result" |], "Unit"
         |])
        // And Condition
        (_DefaultTypes,
         [|
             ClassicalControlNs, "Foo", [||], "Unit"
             ClassicalControlNs, "_Foo", [| "Result" |], "Unit"
         |])
        // Or Condition
        (_DefaultTypes,
         [|
             ClassicalControlNs, "Foo", [||], "Unit"
             ClassicalControlNs, "_Foo", [| "Result" |], "Unit"
         |])
        // Don't Lift Functions
        (_DefaultTypes,
         [|
             ClassicalControlNs, "Foo", [||], "Unit"
             ClassicalControlNs, "SubFunc1", [||], "Unit"
             ClassicalControlNs, "SubFunc2", [||], "Unit"
             ClassicalControlNs, "SubFunc3", [||], "Unit"
         |])
        // Lift Self-Contained Mutable
        (_DefaultTypes,
         [|
             ClassicalControlNs, "Foo", [||], "Unit"
             ClassicalControlNs, "_Foo", [| "Result" |], "Unit"
         |])
        // Don't Lift General Mutable
        (_DefaultTypes, [| ClassicalControlNs, "Foo", [||], "Unit" |])
        // Generics Support
        (_DefaultTypes,
         [|
             ClassicalControlNs, "Foo", [||], "Unit"
             ClassicalControlNs, "_Foo", [| "Result" |], "Unit"
         |])
        // Adjoint Support
        (_DefaultTypes,
         [|
             ClassicalControlNs, "Provided", [||], "Unit"
             ClassicalControlNs, "Self", [||], "Unit"
             ClassicalControlNs, "Invert", [||], "Unit"
             ClassicalControlNs, "_Provided", [| "Result" |], "Unit"
             ClassicalControlNs, "_Provided", [| "Result" |], "Unit"
             ClassicalControlNs, "_Self", [| "Result" |], "Unit"
             ClassicalControlNs, "_Invert", [| "Result" |], "Unit"
         |])
        // Controlled Support
        (_DefaultTypes,
         [|
             ClassicalControlNs, "Provided", [||], "Unit"
             ClassicalControlNs, "Distribute", [||], "Unit"
             ClassicalControlNs, "_Provided", [| "Result" |], "Unit"
             ClassicalControlNs, "_Provided", [| "Result"; "Qubit[]"; "Unit" |], "Unit"
             ClassicalControlNs, "_Distribute", [| "Result" |], "Unit"
         |])
        // Controlled Adjoint Support - Provided
        (_DefaultTypes,
         [|
             ClassicalControlNs, "ProvidedBody", [||], "Unit"
             ClassicalControlNs, "ProvidedAdjoint", [||], "Unit"
             ClassicalControlNs, "ProvidedControlled", [||], "Unit"
             ClassicalControlNs, "ProvidedAll", [||], "Unit"

             ClassicalControlNs, "_ProvidedBody", [| "Result" |], "Unit"
             ClassicalControlNs, "_ProvidedBody", [| "Result"; "Qubit[]"; "Unit" |], "Unit"

             ClassicalControlNs, "_ProvidedAdjoint", [| "Result" |], "Unit"
             ClassicalControlNs, "_ProvidedAdjoint", [| "Result" |], "Unit"
             ClassicalControlNs, "_ProvidedAdjoint", [| "Result"; "Qubit[]"; "Unit" |], "Unit"

             ClassicalControlNs, "_ProvidedControlled", [| "Result" |], "Unit"
             ClassicalControlNs, "_ProvidedControlled", [| "Result"; "Qubit[]"; "Unit" |], "Unit"
             ClassicalControlNs, "_ProvidedControlled", [| "Result"; "Qubit[]"; "Unit" |], "Unit"

             ClassicalControlNs, "_ProvidedAll", [| "Result" |], "Unit"
             ClassicalControlNs, "_ProvidedAll", [| "Result" |], "Unit"
             ClassicalControlNs, "_ProvidedAll", [| "Result"; "Qubit[]"; "Unit" |], "Unit"
             ClassicalControlNs, "_ProvidedAll", [| "Result"; "Qubit[]"; "Unit" |], "Unit"
         |])
        // Controlled Adjoint Support - Distribute
        (_DefaultTypes,
         [|
             ClassicalControlNs, "DistributeBody", [||], "Unit"
             ClassicalControlNs, "DistributeAdjoint", [||], "Unit"
             ClassicalControlNs, "DistributeControlled", [||], "Unit"
             ClassicalControlNs, "DistributeAll", [||], "Unit"

             ClassicalControlNs, "_DistributeBody", [| "Result" |], "Unit"

             ClassicalControlNs, "_DistributeAdjoint", [| "Result" |], "Unit"
             ClassicalControlNs, "_DistributeAdjoint", [| "Result" |], "Unit"

             ClassicalControlNs, "_DistributeControlled", [| "Result" |], "Unit"
             ClassicalControlNs, "_DistributeControlled", [| "Result"; "Qubit[]"; "Unit" |], "Unit"

             ClassicalControlNs, "_DistributeAll", [| "Result" |], "Unit"
             ClassicalControlNs, "_DistributeAll", [| "Result" |], "Unit"
             ClassicalControlNs, "_DistributeAll", [| "Result"; "Qubit[]"; "Unit" |], "Unit"
         |])
        // Controlled Adjoint Support - Invert
        (_DefaultTypes,
         [|
             ClassicalControlNs, "InvertBody", [||], "Unit"
             ClassicalControlNs, "InvertAdjoint", [||], "Unit"
             ClassicalControlNs, "InvertControlled", [||], "Unit"
             ClassicalControlNs, "InvertAll", [||], "Unit"

             ClassicalControlNs, "_InvertBody", [| "Result" |], "Unit"

             ClassicalControlNs, "_InvertAdjoint", [| "Result" |], "Unit"
             ClassicalControlNs, "_InvertAdjoint", [| "Result" |], "Unit"

             ClassicalControlNs, "_InvertControlled", [| "Result" |], "Unit"
             ClassicalControlNs, "_InvertControlled", [| "Result"; "Qubit[]"; "Unit" |], "Unit"

             ClassicalControlNs, "_InvertAll", [| "Result" |], "Unit"
             ClassicalControlNs, "_InvertAll", [| "Result" |], "Unit"
             ClassicalControlNs, "_InvertAll", [| "Result"; "Qubit[]"; "Unit" |], "Unit"
         |])
        // Controlled Adjoint Support - Self
        (_DefaultTypes,
         [|
             ClassicalControlNs, "SelfBody", [||], "Unit"
             ClassicalControlNs, "SelfControlled", [||], "Unit"

             ClassicalControlNs, "_SelfBody", [| "Result" |], "Unit"

             ClassicalControlNs, "_SelfControlled", [| "Result" |], "Unit"
             ClassicalControlNs, "_SelfControlled", [| "Result"; "Qubit[]"; "Unit" |], "Unit"
         |])
        // Within Block Support
        (_DefaultTypes,
         [|
             ClassicalControlNs, "Foo", [||], "Unit"
             ClassicalControlNs, "_Foo", [| "Result" |], "Unit"
             ClassicalControlNs, "_Foo", [| "Result" |], "Unit"
         |])
        // Arguments Partially Resolve Type Parameters
        (_TypeParameterTypes,
         [|
             ClassicalControlNs, "Bar", [| "Bar.Q"; "Bar.W" |], "Unit"
             ClassicalControlNs, "Foo", [||], "Unit"
         |])
        // Lift Functor Application
        (_DefaultTypes,
         [|
             ClassicalControlNs, "Foo", [||], "Unit"
             ClassicalControlNs, "_Foo", [| "Result" |], "Unit"
         |])
        // Lift Partial Application
        (_DefaultTypes,
         [|
             ClassicalControlNs, "Bar", [| "Int"; "Double" |], "Unit"
             ClassicalControlNs, "Foo", [||], "Unit"
             ClassicalControlNs, "_Foo", [| "Result" |], "Unit"
         |])
        // Lift Array Item Call
        (_DefaultWithOperation,
         [|
             ClassicalControlNs, "Foo", [||], "Unit"
             ClassicalControlNs, "_Foo", [| "SubOp1Type[]"; "Result" |], "Unit"
         |])
        // Lift One Not Both
        (_DefaultTypes,
         [|
             ClassicalControlNs, "Foo", [||], "Unit"
             ClassicalControlNs, "_Foo", [| "Result" |], "Unit"
         |])
        // Apply Conditionally
        (_DefaultTypes,
         [|
             ClassicalControlNs, "Bar", [| "Result" |], "Unit"
             ClassicalControlNs, "Foo", [||], "Unit"
         |])
        // Apply Conditionally With NoOp
        (_DefaultTypes,
         [|
             ClassicalControlNs, "Bar", [| "Result" |], "Unit"
             ClassicalControlNs, "Foo", [||], "Unit"
         |])
        // Inequality with ApplyConditionally
        (_DefaultTypes,
         [|
             ClassicalControlNs, "Bar", [| "Result" |], "Unit"
             ClassicalControlNs, "Foo", [||], "Unit"
         |])
        // Inequality with Apply If One Else Zero
        (_DefaultTypes,
         [|
             ClassicalControlNs, "Bar", [| "Result" |], "Unit"
             ClassicalControlNs, "Foo", [||], "Unit"
         |])
        // Inequality with Apply If Zero Else One
        (_DefaultTypes,
         [|
             ClassicalControlNs, "Bar", [| "Result" |], "Unit"
             ClassicalControlNs, "Foo", [||], "Unit"
         |])
        // Inequality with ApplyIfOne
        (_DefaultTypes, [| ClassicalControlNs, "Foo", [||], "Unit" |])
        // Inequality with ApplyIfZero
        (_DefaultTypes, [| ClassicalControlNs, "Foo", [||], "Unit" |])
        // Literal on the Left
        (_DefaultTypes, [| ClassicalControlNs, "Foo", [||], "Unit" |])
        // Simple NOT condition
        (_DefaultTypes, [| ClassicalControlNs, "Foo", [||], "Unit" |])
        // Outer NOT condition
        (_DefaultTypes,
         [|
             ClassicalControlNs, "Foo", [||], "Unit"
             ClassicalControlNs, "_Foo", [| "Result" |], "Unit"
         |])
        // Nested NOT condition
        (_DefaultTypes,
         [|
             ClassicalControlNs, "Foo", [||], "Unit"
             ClassicalControlNs, "_Foo", [| "Result" |], "Unit"
         |])
        // One-sided NOT condition
        (_DefaultTypes, [| ClassicalControlNs, "Foo", [||], "Unit" |])
    |]
    |> _MakeSignatures<|MERGE_RESOLUTION|>--- conflicted
+++ resolved
@@ -69,16 +69,11 @@
     let mutable callableSigs =
         checkedNamespaces
         |> Seq.map (fun checkedNs -> getNs checkedNs)
-<<<<<<< HEAD
         |> SyntaxExtensions.Callables
         |> Seq.map (fun call ->
             (call.FullName,
              StripPositionInfo.Apply call.Signature.ArgumentType,
              StripPositionInfo.Apply call.Signature.ReturnType))
-=======
-        |> SyntaxTreeExtensions.Callables
-        |> Seq.map (fun call -> (call.FullName, StripPositionInfo.Apply call.Signature.ArgumentType, StripPositionInfo.Apply call.Signature.ReturnType))
->>>>>>> 4660f1c6
 
     let doesCallMatchSig call signature =
         let (call_fullName: QsQualifiedName), call_argType, call_rtrnType = call
@@ -137,56 +132,6 @@
 
 /// Expected callable signatures to be found when running Monomorphization tests
 let public MonomorphizationSignatures =
-<<<<<<< HEAD
-    [| // Test Case 1
-        (_DefaultTypes,
-         [|
-             MonomorphizationNs, "Test1", [||], "Unit"
-             GenericsNs, "Test1Main", [||], "Unit"
-
-             GenericsNs, "BasicGeneric", [| "Double"; "Int" |], "Unit"
-             GenericsNs, "BasicGeneric", [| "String"; "String" |], "Unit"
-             GenericsNs, "BasicGeneric", [| "Unit"; "Unit" |], "Unit"
-             GenericsNs, "BasicGeneric", [| "String"; "Double" |], "Unit"
-             GenericsNs, "BasicGeneric", [| "Int"; "Double" |], "Unit"
-             GenericsNs, "NoArgsGeneric", [||], "Double"
-             GenericsNs, "ReturnGeneric", [| "Double"; "String"; "Int" |], "Int"
-             GenericsNs, "ReturnGeneric", [| "String"; "Int"; "String" |], "String"
-         |])
-        // Test Case 2
-        (_DefaultTypes,
-         [|
-             MonomorphizationNs, "Test2", [||], "Unit"
-             GenericsNs, "Test2Main", [||], "Unit"
-
-             GenericsNs, "ArrayGeneric", [| "Qubit"; "String" |], "Int"
-             GenericsNs, "ArrayGeneric", [| "Qubit"; "Int" |], "Int"
-             GenericsNs, "GenericCallsGeneric", [| "Qubit"; "Int" |], "Unit"
-         |])
-        // Test Case 3
-        (_DefaultTypes,
-         [|
-             MonomorphizationNs, "Test3", [||], "Unit"
-             GenericsNs, "Test3Main", [||], "Unit"
-
-             GenericsNs, "GenericCallsSpecializations", [| "Double"; "String"; "Qubit[]" |], "Unit"
-             GenericsNs, "GenericCallsSpecializations", [| "Double"; "String"; "Double" |], "Unit"
-             GenericsNs, "GenericCallsSpecializations", [| "String"; "Int"; "Unit" |], "Unit"
-
-             GenericsNs, "BasicGeneric", [| "String"; "Qubit[]" |], "Unit"
-             GenericsNs, "BasicGeneric", [| "String"; "Int" |], "Unit"
-
-             GenericsNs, "ArrayGeneric", [| "Qubit"; "Double" |], "Int"
-         |])
-        // Test Case 4
-        (_DefaultTypes,
-         [|
-             MonomorphizationNs, "Test4", [||], "Unit"
-             GenericsNs, "Test4Main", [||], "Unit"
-             GenericsNs, "_GenericCallsSelf", [||], "Unit"
-             GenericsNs, "_GenericCallsSelf2", [| "Double" |], "Unit"
-         |])
-=======
     [|
         (_DefaultTypes, [| (*Test Case 1*)
             MonomorphizationNs, "Test1", [||], "Unit"
@@ -236,7 +181,6 @@
             GenericsNs, "_GenericCallsSelf", [||], "Unit"
             GenericsNs, "_GenericCallsSelf2", [|"Double"|], "Unit"
         |])
->>>>>>> 4660f1c6
     |]
     |> _MakeSignatures
 
