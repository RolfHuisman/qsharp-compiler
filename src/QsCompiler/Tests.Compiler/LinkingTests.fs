﻿// Copyright (c) Microsoft Corporation. All rights reserved.
// Licensed under the MIT License.

namespace Microsoft.Quantum.QsCompiler.Testing

open System
open System.Collections.Generic
open System.Collections.Immutable
open System.IO
open System.Linq
open Microsoft.Quantum.QsCompiler
open Microsoft.Quantum.QsCompiler.CompilationBuilder
open Microsoft.Quantum.QsCompiler.DataTypes
open Microsoft.Quantum.QsCompiler.Diagnostics
open Microsoft.Quantum.QsCompiler.SyntaxExtensions
open Microsoft.Quantum.QsCompiler.SyntaxTree
open Microsoft.Quantum.QsCompiler.Transformations.IntrinsicResolution
open Microsoft.Quantum.QsCompiler.Transformations.Monomorphization
open Microsoft.Quantum.QsCompiler.Transformations.Monomorphization.Validation
open Microsoft.Quantum.QsCompiler.Transformations.SearchAndReplace
open Microsoft.VisualStudio.LanguageServer.Protocol
open Xunit
open Xunit.Abstractions


type LinkingTests (output:ITestOutputHelper) =
    inherit CompilerTests(CompilerTests.Compile (Path.Combine ("TestCases", "LinkingTests" )) ["Core.qs"; "InvalidEntryPoints.qs"] [], output)

    let compilationManager = new CompilationUnitManager(new Action<Exception> (fun ex -> failwith ex.Message))

    // The file name needs to end in ".qs" so that it isn't ignored by the References.Headers class during the internal renaming tests.
    let getTempFile () = Path.GetRandomFileName () + ".qs" |> Path.GetFullPath |> Uri
    let getManager uri content = CompilationUnitManager.InitializeFileManager(uri, content, compilationManager.PublishDiagnostics, compilationManager.LogException)

    let defaultOffset = {
        Offset = DiagnosticTools.AsTuple (Position (0, 0))
        Range = QsCompilerDiagnostic.DefaultRange
    }
<<<<<<< HEAD
    
=======

>>>>>>> 4e2675a4
    let qualifiedName ns name = {
            Namespace = NonNullable<_>.New ns
            Name = NonNullable<_>.New name
        }

    let createReferences : seq<string * IEnumerable<QsNamespace>> -> References =
        Seq.map (fun (source, namespaces) ->
            KeyValuePair.Create(NonNullable<_>.New source, References.Headers (NonNullable<_>.New source, namespaces)))
        >> ImmutableDictionary.CreateRange
        >> References

    /// Counts the number of references to the qualified name in all of the namespaces, including the declaration.
    let countReferences namespaces (name : QsQualifiedName) =
        let references = IdentifierReferences (name, defaultOffset)
        Seq.iter (references.Namespaces.OnNamespace >> ignore) namespaces
        let declaration = if obj.ReferenceEquals (references.SharedState.DeclarationLocation, null) then 0 else 1
        references.SharedState.Locations.Count + declaration

    do  let addOrUpdateSourceFile filePath = getManager (new Uri(filePath)) (File.ReadAllText filePath) |> compilationManager.AddOrUpdateSourceFileAsync |> ignore
        Path.Combine ("TestCases", "LinkingTests", "Core.qs") |> Path.GetFullPath |> addOrUpdateSourceFile

    static member private ReadAndChunkSourceFile fileName =
        let sourceInput = Path.Combine ("TestCases", "LinkingTests", fileName) |> File.ReadAllText
        sourceInput.Split ([|"==="|], StringSplitOptions.RemoveEmptyEntries)

    member private this.Expect name (diag : IEnumerable<DiagnosticItem>) =
        let ns = "Microsoft.Quantum.Testing.EntryPoints" |> NonNullable<_>.New
        let name = name |> NonNullable<_>.New
        this.Verify (QsQualifiedName.New (ns, name), diag)

    member private this.CompileAndVerify input (diag : DiagnosticItem seq) =

        let fileId = getTempFile()
        let file = getManager fileId input
        let inFile (c : QsCallable) = c.SourceFile = file.FileName

        compilationManager.AddOrUpdateSourceFileAsync(file) |> ignore
        let built = compilationManager.Build()
        compilationManager.TryRemoveSourceFileAsync(fileId, false) |> ignore
        let tests = new CompilerTests(built, output)

        for callable in built.Callables.Values |> Seq.filter inFile do
            tests.Verify (callable.FullName, diag)

    member private this.BuildContent (source, ?references) =
        let fileId = getTempFile ()
        let file = getManager fileId source

        match references with
        | Some references -> compilationManager.UpdateReferencesAsync references |> ignore
        | None -> ()
        compilationManager.AddOrUpdateSourceFileAsync file |> ignore

        let compilation = compilationManager.Build ()
        compilationManager.TryRemoveSourceFileAsync (fileId, false) |> ignore
        compilationManager.UpdateReferencesAsync (References ImmutableDictionary<_, _>.Empty) |> ignore

        compilation.Diagnostics () |> Seq.exists (fun d -> d.IsError ()) |> Assert.False
        Assert.NotNull compilation.BuiltCompilation

        compilation

    member private this.CompileMonomorphization input =

        let compilationDataStructures = this.BuildContent input

        let monomorphicCompilation = Monomorphize.Apply compilationDataStructures.BuiltCompilation

        Assert.NotNull monomorphicCompilation
        ValidateMonomorphization.Apply monomorphicCompilation

        monomorphicCompilation

    member private this.CompileIntrinsicResolution source environment =

        let envDS = this.BuildContent environment
        let sourceDS = this.BuildContent source

        ReplaceWithTargetIntrinsics.Apply(envDS.BuiltCompilation, sourceDS.BuiltCompilation)

    member private this.RunIntrinsicResolutionTest testNumber =

        let srcChunks = LinkingTests.ReadAndChunkSourceFile "IntrinsicResolution.qs"
        srcChunks.Length >= 2 * testNumber |> Assert.True
        let chunckNumber = 2 * (testNumber - 1)
        let result = this.CompileIntrinsicResolution srcChunks.[chunckNumber] srcChunks.[chunckNumber+1]
        Signatures.SignatureCheck [Signatures.IntrinsicResolutionNs] Signatures.IntrinsicResolutionSignatures.[testNumber-1] result

        (*Find the overridden operation in the appropriate namespace*)
        let targetCallName = QsQualifiedName.New(NonNullable<_>.New Signatures.IntrinsicResolutionNs, NonNullable<_>.New "Override")
        let targetCallable =
            result.Namespaces
            |> Seq.find (fun ns -> ns.Name.Value = Signatures.IntrinsicResolutionNs)
            |> (fun x -> [x]) |> SyntaxExtensions.Callables
            |> Seq.find (fun call -> call.FullName = targetCallName)

        (*Check that the operation is not intrinsic*)
        targetCallable.Specializations.Length > 0 |> Assert.True
        targetCallable.Specializations
        |> Seq.map (fun spec ->
            match spec.Implementation with
            | Provided _ -> true
            | _ -> false
            |> Assert.True)
        |> ignore

    /// Runs the nth internal renaming test, asserting that declarations with the given name and references to them have
    /// been renamed across the compilation unit.
    member private this.RunInternalRenamingTest num renamed notRenamed =
        let chunks = LinkingTests.ReadAndChunkSourceFile "InternalRenaming.qs"
        let sourceCompilation = this.BuildContent chunks.[num - 1]

        let namespaces =
            sourceCompilation.BuiltCompilation.Namespaces
            |> Seq.filter (fun ns -> ns.Name.Value.StartsWith Signatures.InternalRenamingNs)
        let references = createReferences ["InternalRenaming.dll", namespaces]
        let referenceCompilation = this.BuildContent ("", references)

        let countAll namespaces names =
            names |> Seq.map (countReferences namespaces) |> Seq.sum

        let beforeCount = countAll sourceCompilation.BuiltCompilation.Namespaces (Seq.concat [renamed; notRenamed])
        let afterCountOriginal = countAll referenceCompilation.BuiltCompilation.Namespaces renamed

        let newNames = renamed |> Seq.map (fun name -> CompilationUnit.ReferenceDecorator.Decorate (name, 0))
        let afterCount = countAll referenceCompilation.BuiltCompilation.Namespaces (Seq.concat [newNames; notRenamed])

        Assert.NotEqual (0, beforeCount)
        Assert.Equal (0, afterCountOriginal)
        Assert.Equal (beforeCount, afterCount)

    [<Fact>]
    member this.``Monomorphization`` () =

        let filePath = Path.Combine ("TestCases", "LinkingTests", "Generics.qs") |> Path.GetFullPath
        let fileId = (new Uri(filePath))
        getManager fileId (File.ReadAllText filePath)
        |> compilationManager.AddOrUpdateSourceFileAsync |> ignore

        for testCase in LinkingTests.ReadAndChunkSourceFile "Monomorphization.qs" |> Seq.zip Signatures.MonomorphizationSignatures do
            this.CompileMonomorphization (snd testCase) |>
            Signatures.SignatureCheck [Signatures.GenericsNs; Signatures.MonomorphizationNs] (fst testCase)

        compilationManager.TryRemoveSourceFileAsync(fileId, false) |> ignore

    [<Fact>]
    [<Trait("Category","Intrinsic Resolution")>]
    member this.``Intrinsic Resolution Basic Implementation`` () =
        this.RunIntrinsicResolutionTest 1


    [<Fact>]
    [<Trait("Category","Intrinsic Resolution")>]
    member this.``Intrinsic Resolution Returns UDT`` () =
        this.RunIntrinsicResolutionTest 2


    [<Fact>]
    [<Trait("Category","Intrinsic Resolution")>]
    member this.``Intrinsic Resolution Type Mismatch Error`` () =
        Assert.Throws<Exception> (fun _ -> this.RunIntrinsicResolutionTest 3) |> ignore


    [<Fact>]
    [<Trait("Category","Intrinsic Resolution")>]
    member this.``Intrinsic Resolution Param UDT`` () =
        this.RunIntrinsicResolutionTest 4


    [<Fact>]
    [<Trait("Category","Intrinsic Resolution")>]
    member this.``Intrinsic Resolution With Adj`` () =
        this.RunIntrinsicResolutionTest 5


    [<Fact>]
    [<Trait("Category","Intrinsic Resolution")>]
    member this.``Intrinsic Resolution Spec Mismatch Error`` () =
        Assert.Throws<Exception> (fun _ -> this.RunIntrinsicResolutionTest 6) |> ignore


    [<Fact>]
    member this.``Fail on multiple entry points`` () =

        let entryPoints = LinkingTests.ReadAndChunkSourceFile "ValidEntryPoints.qs"
        Assert.True (entryPoints.Length > 1)

        let fileId = getTempFile()
        let file = getManager fileId entryPoints.[0]
        compilationManager.AddOrUpdateSourceFileAsync(file) |> ignore
        this.CompileAndVerify entryPoints.[1] [Error ErrorCode.MultipleEntryPoints]
        compilationManager.TryRemoveSourceFileAsync(fileId, false) |> ignore


    [<Fact>]
    member this.``Entry point specialization verification`` () =

        for entryPoint in LinkingTests.ReadAndChunkSourceFile "EntryPointSpecializations.qs" do
            this.CompileAndVerify entryPoint [Error ErrorCode.InvalidEntryPointSpecialization]

        for entryPoint in LinkingTests.ReadAndChunkSourceFile "ValidEntryPoints.qs" do
            this.CompileAndVerify entryPoint []


    [<Fact>]
    member this.``Entry point attribute placement verification`` () =

        this.Expect "InvalidEntryPointPlacement1" [Error ErrorCode.InvalidEntryPointPlacement]
        this.Expect "InvalidEntryPointPlacement2" [Error ErrorCode.InvalidEntryPointPlacement]
        this.Expect "InvalidEntryPointPlacement3" [Error ErrorCode.InvalidEntryPointPlacement]

        // the error messages here should become InvalidEntryPointPlacement if / when
        // we support attaching attributes to specializations in general
        this.Expect "InvalidEntryPointPlacement4" [Error ErrorCode.MisplacedDeclarationAttribute]
        this.Expect "InvalidEntryPointPlacement5" [Error ErrorCode.MisplacedDeclarationAttribute]
        this.Expect "InvalidEntryPointPlacement6" [Error ErrorCode.MisplacedDeclarationAttribute]
        this.Expect "InvalidEntryPointPlacement7" [Error ErrorCode.MisplacedDeclarationAttribute]


    [<Fact>]
    member this.``Entry point argument and return type verification`` () =

        this.Expect "InvalidEntryPoint1"  [Error ErrorCode.QubitTypeInEntryPointSignature]
        this.Expect "InvalidEntryPoint2"  [Error ErrorCode.QubitTypeInEntryPointSignature]
        this.Expect "InvalidEntryPoint3"  [Error ErrorCode.QubitTypeInEntryPointSignature]
        this.Expect "InvalidEntryPoint4"  [Error ErrorCode.QubitTypeInEntryPointSignature]
        this.Expect "InvalidEntryPoint5"  [Error ErrorCode.QubitTypeInEntryPointSignature]
        this.Expect "InvalidEntryPoint6"  [Error ErrorCode.QubitTypeInEntryPointSignature]

        this.Expect "InvalidEntryPoint7"  [Error ErrorCode.CallableTypeInEntryPointSignature]
        this.Expect "InvalidEntryPoint8"  [Error ErrorCode.CallableTypeInEntryPointSignature]
        this.Expect "InvalidEntryPoint9"  [Error ErrorCode.CallableTypeInEntryPointSignature]
        this.Expect "InvalidEntryPoint10" [Error ErrorCode.CallableTypeInEntryPointSignature]
        this.Expect "InvalidEntryPoint11" [Error ErrorCode.CallableTypeInEntryPointSignature]
        this.Expect "InvalidEntryPoint12" [Error ErrorCode.CallableTypeInEntryPointSignature]

        this.Expect "InvalidEntryPoint13" [Error ErrorCode.CallableTypeInEntryPointSignature; Error ErrorCode.QubitTypeInEntryPointSignature]
        this.Expect "InvalidEntryPoint14" [Error ErrorCode.CallableTypeInEntryPointSignature; Error ErrorCode.QubitTypeInEntryPointSignature]
        this.Expect "InvalidEntryPoint15" [Error ErrorCode.CallableTypeInEntryPointSignature; Error ErrorCode.QubitTypeInEntryPointSignature]
        this.Expect "InvalidEntryPoint16" [Error ErrorCode.CallableTypeInEntryPointSignature; Error ErrorCode.QubitTypeInEntryPointSignature]

        this.Expect "InvalidEntryPoint17" [Error ErrorCode.CallableTypeInEntryPointSignature]
        this.Expect "InvalidEntryPoint18" [Error ErrorCode.CallableTypeInEntryPointSignature]
        this.Expect "InvalidEntryPoint19" [Error ErrorCode.CallableTypeInEntryPointSignature]
        this.Expect "InvalidEntryPoint20" [Error ErrorCode.CallableTypeInEntryPointSignature]
        this.Expect "InvalidEntryPoint21" [Error ErrorCode.CallableTypeInEntryPointSignature]
        this.Expect "InvalidEntryPoint22" [Error ErrorCode.CallableTypeInEntryPointSignature]

        this.Expect "InvalidEntryPoint23" [Error ErrorCode.CallableTypeInEntryPointSignature; Error ErrorCode.QubitTypeInEntryPointSignature]
        this.Expect "InvalidEntryPoint24" [Error ErrorCode.CallableTypeInEntryPointSignature; Error ErrorCode.QubitTypeInEntryPointSignature]
        this.Expect "InvalidEntryPoint25" [Error ErrorCode.CallableTypeInEntryPointSignature; Error ErrorCode.QubitTypeInEntryPointSignature]
        this.Expect "InvalidEntryPoint26" [Error ErrorCode.CallableTypeInEntryPointSignature; Error ErrorCode.QubitTypeInEntryPointSignature]

        this.Expect "InvalidEntryPoint27" [Error ErrorCode.UserDefinedTypeInEntryPointSignature]
        this.Expect "InvalidEntryPoint28" [Error ErrorCode.UserDefinedTypeInEntryPointSignature]
        this.Expect "InvalidEntryPoint29" [Error ErrorCode.UserDefinedTypeInEntryPointSignature]
        this.Expect "InvalidEntryPoint30" [Error ErrorCode.UserDefinedTypeInEntryPointSignature]
        this.Expect "InvalidEntryPoint31" [Error ErrorCode.UserDefinedTypeInEntryPointSignature]
        this.Expect "InvalidEntryPoint32" [Error ErrorCode.UserDefinedTypeInEntryPointSignature]

        this.Expect "InvalidEntryPoint33" [Error ErrorCode.CallableTypeInEntryPointSignature; Error ErrorCode.UserDefinedTypeInEntryPointSignature]
        this.Expect "InvalidEntryPoint34" [Error ErrorCode.CallableTypeInEntryPointSignature; Error ErrorCode.UserDefinedTypeInEntryPointSignature]
        this.Expect "InvalidEntryPoint35" [Error ErrorCode.CallableTypeInEntryPointSignature; Error ErrorCode.UserDefinedTypeInEntryPointSignature]
        this.Expect "InvalidEntryPoint36" [Error ErrorCode.CallableTypeInEntryPointSignature; Error ErrorCode.UserDefinedTypeInEntryPointSignature]

    [<Fact>]
    member this.``Rename internal operation call references`` () =
        this.RunInternalRenamingTest 1
            [qualifiedName Signatures.InternalRenamingNs "Foo"]
            [qualifiedName Signatures.InternalRenamingNs "Bar"]

    [<Fact>]
    member this.``Rename internal function call references`` () =
        this.RunInternalRenamingTest 2
            [qualifiedName Signatures.InternalRenamingNs "Foo"]
            [qualifiedName Signatures.InternalRenamingNs "Bar"]

    [<Fact>]
    member this.``Rename internal type references`` () =
        this.RunInternalRenamingTest 3
            [
                qualifiedName Signatures.InternalRenamingNs "Foo"
                qualifiedName Signatures.InternalRenamingNs "Bar"
                qualifiedName Signatures.InternalRenamingNs "Baz"
            ]
            []

    [<Fact>]
    member this.``Rename internal references across namespaces`` () =
        this.RunInternalRenamingTest 4
            [
                qualifiedName Signatures.InternalRenamingNs "Foo"
                qualifiedName Signatures.InternalRenamingNs "Bar"
                qualifiedName (Signatures.InternalRenamingNs + ".Extra") "Qux"
            ]
            [qualifiedName (Signatures.InternalRenamingNs + ".Extra") "Baz"]

    [<Fact>]
    member this.``Rename internal qualified references`` () =
        this.RunInternalRenamingTest 5
            [
                qualifiedName Signatures.InternalRenamingNs "Foo"
                qualifiedName Signatures.InternalRenamingNs "Bar"
                qualifiedName (Signatures.InternalRenamingNs + ".Extra") "Qux"
            ]
            [qualifiedName (Signatures.InternalRenamingNs + ".Extra") "Baz"]

    [<Fact>]
    member this.``Rename internal attribute references`` () =
        this.RunInternalRenamingTest 6
            [qualifiedName Signatures.InternalRenamingNs "Foo"]
            [qualifiedName Signatures.InternalRenamingNs "Bar"]

    [<Fact>]
    member this.``Rename specializations for internal operations`` () =
        this.RunInternalRenamingTest 7
            [qualifiedName Signatures.InternalRenamingNs "Foo"]
            [qualifiedName Signatures.InternalRenamingNs "Bar"]

    [<Fact>]
    member this.``Group internal specializations by source file`` () =
        let chunks = LinkingTests.ReadAndChunkSourceFile "InternalRenaming.qs"
        let sourceCompilation = this.BuildContent chunks.[7]
        let namespaces =
            sourceCompilation.BuiltCompilation.Namespaces
            |> Seq.filter (fun ns -> ns.Name.Value.StartsWith Signatures.InternalRenamingNs)

        let references = createReferences ["InternalRenaming1.dll", namespaces
                                           "InternalRenaming2.dll", namespaces]
        let referenceCompilation = this.BuildContent ("", references)
        let callables = GlobalCallableResolutions referenceCompilation.BuiltCompilation.Namespaces

        for i in 0 .. references.Declarations.Count - 1 do
            let name =
                CompilationUnit.ReferenceDecorator.Decorate (qualifiedName Signatures.InternalRenamingNs "Foo", i)
            let specializations = callables.[name].Specializations
            Assert.Equal (4, specializations.Length)
            Assert.True (specializations |> Seq.forall (fun s -> s.SourceFile = callables.[name].SourceFile))<|MERGE_RESOLUTION|>--- conflicted
+++ resolved
@@ -36,11 +36,7 @@
         Offset = DiagnosticTools.AsTuple (Position (0, 0))
         Range = QsCompilerDiagnostic.DefaultRange
     }
-<<<<<<< HEAD
-    
-=======
-
->>>>>>> 4e2675a4
+
     let qualifiedName ns name = {
             Namespace = NonNullable<_>.New ns
             Name = NonNullable<_>.New name
