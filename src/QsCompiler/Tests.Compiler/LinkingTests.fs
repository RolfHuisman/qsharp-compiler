﻿// Copyright (c) Microsoft Corporation. All rights reserved.
// Licensed under the MIT License.

namespace Microsoft.Quantum.QsCompiler.Testing

open System
open System.Collections.Generic
open System.Collections.Immutable
open System.IO
open Microsoft.Quantum.QsCompiler
open Microsoft.Quantum.QsCompiler.CompilationBuilder
open Microsoft.Quantum.QsCompiler.DataTypes
open Microsoft.Quantum.QsCompiler.Diagnostics
open Microsoft.Quantum.QsCompiler.SyntaxExtensions
open Microsoft.Quantum.QsCompiler.SyntaxTree
open Microsoft.Quantum.QsCompiler.SyntaxTokens
open Microsoft.Quantum.QsCompiler.Transformations.BasicTransformations
open Microsoft.Quantum.QsCompiler.Transformations.Monomorphization
open Microsoft.Quantum.QsCompiler.Transformations.Monomorphization.Validation
open Microsoft.Quantum.QsCompiler.Transformations.SearchAndReplace
open Microsoft.Quantum.QsCompiler.Transformations.Targeting
open Microsoft.VisualStudio.LanguageServer.Protocol
open Xunit
open Xunit.Abstractions


type LinkingTests(output: ITestOutputHelper) =
    inherit CompilerTests(CompilerTests.Compile
                              (Path.Combine("TestCases", "LinkingTests"), [ "Core.qs"; "InvalidEntryPoints.qs" ]))

    let compilationManager =
        new CompilationUnitManager(new Action<Exception>(fun ex -> failwith ex.Message), isExecutable = true)

    // The file name needs to end in ".qs" so that it isn't ignored by the References.Headers class during the internal renaming tests.
    let getTempFile () =
        Path.GetRandomFileName() + ".qs" |> Path.GetFullPath |> Uri

    let getManager uri content =
        CompilationUnitManager.InitializeFileManager
            (uri, content, compilationManager.PublishDiagnostics, compilationManager.LogException)

    let defaultOffset = { Offset = Position.Zero; Range = Range.Zero }

    let qualifiedName ns name = { Namespace = ns; Name = name }

    let createReferences: seq<string * IEnumerable<QsNamespace>> -> References =
        Seq.map (fun (source, namespaces) -> KeyValuePair.Create(source, References.Headers(source, namespaces)))
        >> ImmutableDictionary.CreateRange
        >> References

    /// Counts the number of references to the qualified name in all of the namespaces, including the declaration.
    let countReferences namespaces (name: QsQualifiedName) =
        let references = IdentifierReferences(name, defaultOffset)
        Seq.iter (references.Namespaces.OnNamespace >> ignore) namespaces

        let declaration =
            if obj.ReferenceEquals(references.SharedState.DeclarationLocation, null)
            then 0
            else 1

        references.SharedState.Locations.Count + declaration

    let getCallablesWithSuffix compilation ns (suffix: string) =
        compilation.Namespaces
        |> Seq.filter (fun x -> x.Name = ns)
        |> GlobalCallableResolutions
        |> Seq.filter (fun x -> x.Key.Name.EndsWith suffix)
        |> Seq.map (fun x -> x.Value)

    do
        let addOrUpdateSourceFile filePath =
            getManager (new Uri(filePath)) (File.ReadAllText filePath)
            |> compilationManager.AddOrUpdateSourceFileAsync
            |> ignore

        Path.Combine("TestCases", "LinkingTests", "Core.qs") |> Path.GetFullPath |> addOrUpdateSourceFile

    static member private ReadAndChunkSourceFile fileName =
        let sourceInput = Path.Combine("TestCases", "LinkingTests", fileName) |> File.ReadAllText
        sourceInput.Split([| "===" |], StringSplitOptions.RemoveEmptyEntries)

    member private this.Expect name (diag: IEnumerable<DiagnosticItem>) =
        let ns = "Microsoft.Quantum.Testing.EntryPoints"
        this.VerifyDiagnostics(QsQualifiedName.New(ns, name), diag)

    member private this.BuildWithSource input (manager: CompilationUnitManager) =
        let fileId = getTempFile ()
        let file = getManager fileId input
        manager.AddOrUpdateSourceFileAsync(file) |> ignore
        let built = manager.Build()
        manager.TryRemoveSourceFileAsync(fileId, false) |> ignore
        file.FileName, built

    member private this.CompileAndVerify (manager: CompilationUnitManager) input (diag: DiagnosticItem seq) =
        let source, built = manager |> this.BuildWithSource input
        let tests = new CompilerTests(built)

        let inFile (c: QsCallable) = c.SourceFile = source

        for callable in built.Callables.Values |> Seq.filter inFile do
            tests.VerifyDiagnostics(callable.FullName, diag)

    member private this.BuildContent(manager: CompilationUnitManager, source, ?references) =
        match references with
        | Some references -> manager.UpdateReferencesAsync references |> ignore
        | None -> ()

        let _, compilation = manager |> this.BuildWithSource source
        manager.UpdateReferencesAsync(References ImmutableDictionary<_, _>.Empty) |> ignore

        let diagnostics = compilation.Diagnostics()
        diagnostics |> Seq.exists (fun d -> d.IsError()) |> Assert.False
        Assert.NotNull compilation.BuiltCompilation

        compilation

    member private this.BuildReference(source: string, content) =
        let comp = this.BuildContent(new CompilationUnitManager(), content)
        Assert.Empty(comp.Diagnostics() |> Seq.filter (fun d -> d.Severity = DiagnosticSeverity.Error))
        struct (source, comp.BuiltCompilation.Namespaces)

    member private this.CompileMonomorphization input =
        let compilationDataStructures = this.BuildContent(compilationManager, input)
        let monomorphicCompilation = Monomorphize.Apply compilationDataStructures.BuiltCompilation

        Assert.NotNull monomorphicCompilation
        ValidateMonomorphization.Apply monomorphicCompilation

        monomorphicCompilation

    member private this.CompileIntrinsicResolution source environment =
        let envDS = this.BuildContent(compilationManager, environment)
        let sourceDS = this.BuildContent(compilationManager, source)
        ReplaceWithTargetIntrinsics.Apply(envDS.BuiltCompilation, sourceDS.BuiltCompilation)

    member private this.RunIntrinsicResolutionTest testNumber =
        let srcChunks = LinkingTests.ReadAndChunkSourceFile "IntrinsicResolution.qs"
        srcChunks.Length >= 2 * testNumber |> Assert.True
        let chunckNumber = 2 * (testNumber - 1)
        let result = this.CompileIntrinsicResolution srcChunks.[chunckNumber] srcChunks.[chunckNumber + 1]

        Signatures.SignatureCheck
            [ Signatures.IntrinsicResolutionNs ]
            Signatures.IntrinsicResolutionSignatures.[testNumber - 1]
            result

        (*Find the overridden operation in the appropriate namespace*)
        let targetCallName = QsQualifiedName.New(Signatures.IntrinsicResolutionNs, "Override")

        let targetCallable =
            result.Namespaces
            |> Seq.find (fun ns -> ns.Name = Signatures.IntrinsicResolutionNs)
<<<<<<< HEAD
            |> (fun x -> [ x ])
            |> SyntaxExtensions.Callables
=======
            |> (fun x -> [x]) |> SyntaxTreeExtensions.Callables
>>>>>>> 4660f1c6
            |> Seq.find (fun call -> call.FullName = targetCallName)

        (*Check that the operation is not intrinsic*)
        targetCallable.Specializations.Length > 0 |> Assert.True

        targetCallable.Specializations
        |> Seq.map (fun spec ->
            match spec.Implementation with
            | Provided _ -> true
            | _ -> false
            |> Assert.True)
        |> ignore

    /// Runs the nth internal renaming test, asserting that declarations with the given name and references to them have
    /// been renamed across the compilation unit.
    member private this.RunInternalRenamingTest num renamed notRenamed =
        let chunks = LinkingTests.ReadAndChunkSourceFile "InternalRenaming.qs"
        let manager = new CompilationUnitManager()

        let addOrUpdateSourceFile filePath =
            getManager (new Uri(filePath)) (File.ReadAllText filePath)
            |> manager.AddOrUpdateSourceFileAsync
            |> ignore

        Path.Combine("TestCases", "LinkingTests", "Core.qs") |> Path.GetFullPath |> addOrUpdateSourceFile
        let sourceCompilation = this.BuildContent(manager, chunks.[num - 1])

        let namespaces =
            sourceCompilation.BuiltCompilation.Namespaces
            |> Seq.filter (fun ns -> ns.Name.StartsWith Signatures.InternalRenamingNs)

        let references = createReferences [ "InternalRenaming.dll", namespaces ]
        let referenceCompilation = this.BuildContent(manager, "", references)

        let countAll namespaces names =
            names |> Seq.map (countReferences namespaces) |> Seq.sum

        let beforeCount = countAll sourceCompilation.BuiltCompilation.Namespaces (Seq.concat [ renamed; notRenamed ])
        let afterCountOriginal = countAll referenceCompilation.BuiltCompilation.Namespaces renamed
        let decorator = new NameDecorator("QsRef")
        let newNames = renamed |> Seq.map (fun name -> decorator.Decorate(name, 0))
        let afterCount = countAll referenceCompilation.BuiltCompilation.Namespaces (Seq.concat [ newNames; notRenamed ])

        Assert.NotEqual(0, beforeCount)
        Assert.Equal(0, afterCountOriginal)
        Assert.Equal(beforeCount, afterCount)

    member private this.RunMonomorphizationAccessModifierTest testNumber =
        let source = (LinkingTests.ReadAndChunkSourceFile "Monomorphization.qs").[testNumber]
        let compilation = this.CompileMonomorphization source

        let generated =
            getCallablesWithSuffix compilation Signatures.MonomorphizationNs "_IsInternalUsesInternal"
            |> (fun x ->
                Assert.True(1 = Seq.length x)
                Seq.item 0 x)

        Assert.True
            ((match generated.Modifiers.Access with
              | Internal -> true
              | _ -> false),
             "Callables originally internal should remain internal.")

        let generated =
            getCallablesWithSuffix compilation Signatures.MonomorphizationNs "_IsInternalUsesPublic"
            |> (fun x ->
                Assert.True(1 = Seq.length x)
                Seq.item 0 x)

        Assert.True
            ((match generated.Modifiers.Access with
              | Internal -> true
              | _ -> false),
             "Callables originally internal should remain internal.")

        let generated =
            getCallablesWithSuffix compilation Signatures.MonomorphizationNs "_IsPublicUsesInternal"
            |> (fun x ->
                Assert.True(1 = Seq.length x)
                Seq.item 0 x)

        Assert.True
            ((match generated.Modifiers.Access with
              | Internal -> true
              | _ -> false),
             "Callables with internal arguments should be internal.")

        let generated =
            getCallablesWithSuffix compilation Signatures.MonomorphizationNs "_IsPublicUsesPublic"
            |> (fun x ->
                Assert.True(1 = Seq.length x)
                Seq.item 0 x)

        Assert.True
            ((match generated.Modifiers.Access with
              | DefaultAccess -> true
              | _ -> false),
             "Callables originally public should remain public if all arguments are public.")


    [<Fact>]
    [<Trait("Category", "Monomorphization")>]
    member this.``Monomorphization Basic Implementation``() =

        let filePath = Path.Combine("TestCases", "LinkingTests", "Generics.qs") |> Path.GetFullPath
        let fileId = (new Uri(filePath))

        getManager fileId (File.ReadAllText filePath)
        |> compilationManager.AddOrUpdateSourceFileAsync
        |> ignore

        for testCase in LinkingTests.ReadAndChunkSourceFile "Monomorphization.qs"
                        |> Seq.zip Signatures.MonomorphizationSignatures do
            this.CompileMonomorphization(snd testCase)
            |> Signatures.SignatureCheck [ Signatures.GenericsNs; Signatures.MonomorphizationNs ] (fst testCase)

        compilationManager.TryRemoveSourceFileAsync(fileId, false) |> ignore


    [<Fact>]
    [<Trait("Category", "Monomorphization")>]
    member this.``Monomorphization Access Modifier Resolution Args``() =
        this.RunMonomorphizationAccessModifierTest 4


    [<Fact>]
    [<Trait("Category", "Monomorphization")>]
    member this.``Monomorphization Access Modifier Resolution Returns``() =
        this.RunMonomorphizationAccessModifierTest 5


    [<Fact>]
    [<Trait("Category", "Monomorphization")>]
    member this.``Monomorphization Access Modifier Resolution Array Args``() =
        this.RunMonomorphizationAccessModifierTest 6


    [<Fact>]
    [<Trait("Category", "Monomorphization")>]
    member this.``Monomorphization Access Modifier Resolution Array Returns``() =
        this.RunMonomorphizationAccessModifierTest 7


    [<Fact>]
    [<Trait("Category", "Monomorphization")>]
    member this.``Monomorphization Access Modifier Resolution Tuple Args``() =
        this.RunMonomorphizationAccessModifierTest 8


    [<Fact>]
    [<Trait("Category", "Monomorphization")>]
    member this.``Monomorphization Access Modifier Resolution Tuple Returns``() =
        this.RunMonomorphizationAccessModifierTest 9


    [<Fact>]
    [<Trait("Category", "Monomorphization")>]
    member this.``Monomorphization Access Modifier Resolution Op Args``() =
        this.RunMonomorphizationAccessModifierTest 10


    [<Fact>]
    [<Trait("Category", "Monomorphization")>]
    member this.``Monomorphization Access Modifier Resolution Op Returns``() =
        this.RunMonomorphizationAccessModifierTest 11


    [<Fact>]
    [<Trait("Category", "Monomorphization")>]
    member this.``Monomorphization Type Parameter Resolutions``() =
        let source = (LinkingTests.ReadAndChunkSourceFile "Monomorphization.qs").[12]
        let compilation = this.CompileMonomorphization source

        let callables = compilation.Namespaces |> GlobalCallableResolutions
        Assert.Contains(BuiltIn.Length.FullName, callables.Keys)
        Assert.Contains(BuiltIn.RangeReverse.FullName, callables.Keys)
        Assert.DoesNotContain(BuiltIn.IndexRange.FullName, callables.Keys)

        let isGlobalCallable tag =
            function
            | Identifier (GlobalCallable id, _) -> tag id
            | _ -> false

        let isConcretizationOf (expected: QsQualifiedName) (given: QsQualifiedName) =
            given.Namespace = expected.Namespace
            && given.Name.Length > 34
            && given.Name.[0] = '_'
            && given.Name.[33] = '_'
            && given.Name.[34..] = expected.Name

        let mutable gotLength, gotIndexRange = false, false

        let onExpr (ex: TypedExpression) =
            match ex.Expression with
            | CallLikeExpression (lhs, _) ->
                if lhs.Expression |> isGlobalCallable ((=) BuiltIn.Length.FullName) then
                    gotLength <- true
                    Assert.Equal(1, ex.TypeArguments.Length)

                    let parent, _, resolution = ex.TypeArguments |> Seq.head
                    Assert.Equal(BuiltIn.Length.FullName, parent)
                    Assert.Equal(Int, resolution.Resolution)
                elif lhs.Expression |> isGlobalCallable (isConcretizationOf BuiltIn.IndexRange.FullName) then
                    gotIndexRange <- true
                    Assert.Equal(0, ex.TypeParameterResolutions.Count)
            | _ -> ()

        let walker = TypedExpressionWalker(Action<_> onExpr, ())
        walker.Transformation.OnCompilation compilation |> ignore
        Assert.True(gotLength)
        Assert.True(gotIndexRange)


    [<Fact>]
    [<Trait("Category", "Intrinsic Resolution")>]
    member this.``Intrinsic Resolution Basic Implementation``() = this.RunIntrinsicResolutionTest 1


    [<Fact>]
    [<Trait("Category", "Intrinsic Resolution")>]
    member this.``Intrinsic Resolution Returns UDT``() = this.RunIntrinsicResolutionTest 2


    [<Fact>]
    [<Trait("Category", "Intrinsic Resolution")>]
    member this.``Intrinsic Resolution Type Mismatch Error``() =
        Assert.Throws<Exception>(fun _ -> this.RunIntrinsicResolutionTest 3) |> ignore


    [<Fact>]
    [<Trait("Category", "Intrinsic Resolution")>]
    member this.``Intrinsic Resolution Param UDT``() = this.RunIntrinsicResolutionTest 4


    [<Fact>]
    [<Trait("Category", "Intrinsic Resolution")>]
    member this.``Intrinsic Resolution With Adj``() = this.RunIntrinsicResolutionTest 5


    [<Fact>]
    [<Trait("Category", "Intrinsic Resolution")>]
    member this.``Intrinsic Resolution Spec Mismatch Error``() =
        Assert.Throws<Exception>(fun _ -> this.RunIntrinsicResolutionTest 6) |> ignore


    [<Fact>]
    member this.``Fail on multiple entry points``() =

        let entryPoints = LinkingTests.ReadAndChunkSourceFile "ValidEntryPoints.qs"
        Assert.True(entryPoints.Length > 1)

        let fileId = getTempFile ()
        let file = getManager fileId entryPoints.[0]
        compilationManager.AddOrUpdateSourceFileAsync(file) |> ignore
        this.CompileAndVerify compilationManager entryPoints.[1] [ Error ErrorCode.OtherEntryPointExists ]
        compilationManager.TryRemoveSourceFileAsync(fileId, false) |> ignore


    [<Fact>]
    member this.``Entry point validation``() =

        for entryPoint in LinkingTests.ReadAndChunkSourceFile "ValidEntryPoints.qs" do
            this.CompileAndVerify compilationManager entryPoint []

        this.Expect "EntryPointInLibrary" [ Warning WarningCode.EntryPointInLibrary ]


    [<Fact>]
    member this.``Entry point argument name verification``() =

        let tests = LinkingTests.ReadAndChunkSourceFile "EntryPointDiagnostics.qs"
        this.CompileAndVerify compilationManager tests.[0] [ Error ErrorCode.DuplicateEntryPointArgumentName ]
        this.CompileAndVerify compilationManager tests.[1] [ Error ErrorCode.DuplicateEntryPointArgumentName ]
        this.CompileAndVerify compilationManager tests.[2] [ Error ErrorCode.DuplicateEntryPointArgumentName ]
        this.CompileAndVerify compilationManager tests.[3] [ Warning WarningCode.ReservedEntryPointArgumentName ]
        this.CompileAndVerify compilationManager tests.[4] [ Warning WarningCode.ReservedEntryPointArgumentName ]


    [<Fact>]
    member this.``Entry point specialization verification``() =

        for entryPoint in LinkingTests.ReadAndChunkSourceFile "EntryPointSpecializations.qs" do
            this.CompileAndVerify compilationManager entryPoint [ Error ErrorCode.InvalidEntryPointSpecialization ]


    [<Fact>]
    member this.``Entry point attribute placement verification``() =

        this.Expect "InvalidEntryPointPlacement1" [ Error ErrorCode.InvalidEntryPointPlacement ]
        this.Expect "InvalidEntryPointPlacement2" [ Error ErrorCode.InvalidEntryPointPlacement ]
        this.Expect "InvalidEntryPointPlacement3" [ Error ErrorCode.InvalidEntryPointPlacement ]

        // the error messages here should become InvalidEntryPointPlacement if / when
        // we support attaching attributes to specializations in general
        this.Expect "InvalidEntryPointPlacement4" [ Error ErrorCode.MisplacedDeclarationAttribute ]
        this.Expect "InvalidEntryPointPlacement5" [ Error ErrorCode.MisplacedDeclarationAttribute ]
        this.Expect "InvalidEntryPointPlacement6" [ Error ErrorCode.MisplacedDeclarationAttribute ]
        this.Expect "InvalidEntryPointPlacement7" [ Error ErrorCode.MisplacedDeclarationAttribute ]


    [<Fact>]
    member this.``Entry point return type restriction for quantum processors``() =

        let tests = LinkingTests.ReadAndChunkSourceFile "EntryPointDiagnostics.qs"

        let compilationManager =
            new CompilationUnitManager(Action<_>(fun ex -> failwith ex.Message),
                                       isExecutable = true,
                                       capability = BasicQuantumFunctionality)

        let addOrUpdateSourceFile filePath =
            getManager (new Uri(filePath)) (File.ReadAllText filePath)
            |> compilationManager.AddOrUpdateSourceFileAsync
            |> ignore

        Path.Combine("TestCases", "LinkingTests", "Core.qs") |> Path.GetFullPath |> addOrUpdateSourceFile

        this.CompileAndVerify compilationManager tests.[5] []
        this.CompileAndVerify compilationManager tests.[6] []
        this.CompileAndVerify compilationManager tests.[7] []
        this.CompileAndVerify compilationManager tests.[8] []
        this.CompileAndVerify compilationManager tests.[9] [ Warning WarningCode.NonResultTypeReturnedInEntryPoint ]
        this.CompileAndVerify compilationManager tests.[10] [ Warning WarningCode.NonResultTypeReturnedInEntryPoint ]
        this.CompileAndVerify compilationManager tests.[11] [ Warning WarningCode.NonResultTypeReturnedInEntryPoint ]
        this.CompileAndVerify compilationManager tests.[12] [ Warning WarningCode.NonResultTypeReturnedInEntryPoint ]


    [<Fact>]
    member this.``Entry point argument and return type verification``() =

        this.Expect "InvalidEntryPoint1" [ Error ErrorCode.QubitTypeInEntryPointSignature ]
        this.Expect "InvalidEntryPoint2" [ Error ErrorCode.InnerTupleInEntryPointArgument ]
        this.Expect "InvalidEntryPoint3" [ Error ErrorCode.QubitTypeInEntryPointSignature ]
        this.Expect "InvalidEntryPoint4" [ Error ErrorCode.QubitTypeInEntryPointSignature ]
        this.Expect "InvalidEntryPoint5" [ Error ErrorCode.QubitTypeInEntryPointSignature ]
        this.Expect "InvalidEntryPoint6" [ Error ErrorCode.QubitTypeInEntryPointSignature ]

        this.Expect "InvalidEntryPoint7" [ Error ErrorCode.CallableTypeInEntryPointSignature ]
        this.Expect "InvalidEntryPoint8" [ Error ErrorCode.InnerTupleInEntryPointArgument ]
        this.Expect "InvalidEntryPoint9" [ Error ErrorCode.InnerTupleInEntryPointArgument ]
        this.Expect "InvalidEntryPoint10" [ Error ErrorCode.CallableTypeInEntryPointSignature ]
        this.Expect "InvalidEntryPoint11" [ Error ErrorCode.CallableTypeInEntryPointSignature ]
        this.Expect "InvalidEntryPoint12" [ Error ErrorCode.CallableTypeInEntryPointSignature ]

        this.Expect "InvalidEntryPoint13" [ Error ErrorCode.CallableTypeInEntryPointSignature ]
        this.Expect "InvalidEntryPoint14" [ Error ErrorCode.CallableTypeInEntryPointSignature ]
        this.Expect "InvalidEntryPoint15" [ Error ErrorCode.CallableTypeInEntryPointSignature ]
        this.Expect "InvalidEntryPoint16" [ Error ErrorCode.CallableTypeInEntryPointSignature ]

        this.Expect "InvalidEntryPoint17" [ Error ErrorCode.CallableTypeInEntryPointSignature ]
        this.Expect "InvalidEntryPoint18" [ Error ErrorCode.InnerTupleInEntryPointArgument ]
        this.Expect "InvalidEntryPoint19" [ Error ErrorCode.InnerTupleInEntryPointArgument ]
        this.Expect "InvalidEntryPoint20" [ Error ErrorCode.CallableTypeInEntryPointSignature ]
        this.Expect "InvalidEntryPoint21" [ Error ErrorCode.CallableTypeInEntryPointSignature ]
        this.Expect "InvalidEntryPoint22" [ Error ErrorCode.CallableTypeInEntryPointSignature ]

        this.Expect "InvalidEntryPoint23" [ Error ErrorCode.CallableTypeInEntryPointSignature ]
        this.Expect "InvalidEntryPoint24" [ Error ErrorCode.CallableTypeInEntryPointSignature ]
        this.Expect "InvalidEntryPoint25" [ Error ErrorCode.CallableTypeInEntryPointSignature ]
        this.Expect "InvalidEntryPoint26" [ Error ErrorCode.CallableTypeInEntryPointSignature ]

        this.Expect "InvalidEntryPoint27" [ Error ErrorCode.UserDefinedTypeInEntryPointSignature ]
        this.Expect "InvalidEntryPoint28" [ Error ErrorCode.InnerTupleInEntryPointArgument ]
        this.Expect "InvalidEntryPoint29" [ Error ErrorCode.UserDefinedTypeInEntryPointSignature ]
        this.Expect "InvalidEntryPoint30" [ Error ErrorCode.UserDefinedTypeInEntryPointSignature ]
        this.Expect "InvalidEntryPoint31" [ Error ErrorCode.UserDefinedTypeInEntryPointSignature ]
        this.Expect "InvalidEntryPoint32" [ Error ErrorCode.UserDefinedTypeInEntryPointSignature ]

        this.Expect "InvalidEntryPoint33" [ Error ErrorCode.CallableTypeInEntryPointSignature ]
        this.Expect "InvalidEntryPoint34" [ Error ErrorCode.CallableTypeInEntryPointSignature ]
        this.Expect "InvalidEntryPoint35" [ Error ErrorCode.CallableTypeInEntryPointSignature ]
        this.Expect "InvalidEntryPoint36" [ Error ErrorCode.CallableTypeInEntryPointSignature ]
        this.Expect "InvalidEntryPoint37" [ Error ErrorCode.InnerTupleInEntryPointArgument ]
        this.Expect "InvalidEntryPoint38" [ Error ErrorCode.InnerTupleInEntryPointArgument ]
        this.Expect "InvalidEntryPoint39" [ Error ErrorCode.ArrayOfArrayInEntryPointArgument ]
        this.Expect "InvalidEntryPoint40" [ Error ErrorCode.ArrayOfArrayInEntryPointArgument ]
        this.Expect "InvalidEntryPoint41" [ Error ErrorCode.ArrayOfArrayInEntryPointArgument ]


    [<Fact>]
    member this.``Rename internal operation call references``() =
        this.RunInternalRenamingTest
            1
            [ qualifiedName Signatures.InternalRenamingNs "Foo" ]
            [ qualifiedName Signatures.InternalRenamingNs "Bar" ]


    [<Fact>]
    member this.``Rename internal function call references``() =
        this.RunInternalRenamingTest
            2
            [ qualifiedName Signatures.InternalRenamingNs "Foo" ]
            [ qualifiedName Signatures.InternalRenamingNs "Bar" ]


    [<Fact>]
    member this.``Rename internal type references``() =
        this.RunInternalRenamingTest
            3
            [
                qualifiedName Signatures.InternalRenamingNs "Foo"
                qualifiedName Signatures.InternalRenamingNs "Bar"
                qualifiedName Signatures.InternalRenamingNs "Baz"
            ]
            []


    [<Fact>]
    member this.``Rename internal references across namespaces``() =
        this.RunInternalRenamingTest
            4
            [
                qualifiedName Signatures.InternalRenamingNs "Foo"
                qualifiedName Signatures.InternalRenamingNs "Bar"
                qualifiedName (Signatures.InternalRenamingNs + ".Extra") "Qux"
            ]
            [ qualifiedName (Signatures.InternalRenamingNs + ".Extra") "Baz" ]


    [<Fact>]
    member this.``Rename internal qualified references``() =
        this.RunInternalRenamingTest
            5
            [
                qualifiedName Signatures.InternalRenamingNs "Foo"
                qualifiedName Signatures.InternalRenamingNs "Bar"
                qualifiedName (Signatures.InternalRenamingNs + ".Extra") "Qux"
            ]
            [ qualifiedName (Signatures.InternalRenamingNs + ".Extra") "Baz" ]


    [<Fact>]
    member this.``Rename internal attribute references``() =
        this.RunInternalRenamingTest
            6
            [ qualifiedName Signatures.InternalRenamingNs "Foo" ]
            [ qualifiedName Signatures.InternalRenamingNs "Bar" ]


    [<Fact>]
    member this.``Rename specializations for internal operations``() =
        this.RunInternalRenamingTest
            7
            [ qualifiedName Signatures.InternalRenamingNs "Foo" ]
            [ qualifiedName Signatures.InternalRenamingNs "Bar" ]


    [<Fact>]
    member this.``Group internal specializations by source file``() =
        let chunks = LinkingTests.ReadAndChunkSourceFile "InternalRenaming.qs"
        let manager = new CompilationUnitManager()

        let sourceCompilation = this.BuildContent(manager, chunks.[7])

        let namespaces =
            sourceCompilation.BuiltCompilation.Namespaces
            |> Seq.filter (fun ns -> ns.Name.StartsWith Signatures.InternalRenamingNs)

        let references =
            createReferences [ "InternalRenaming1.dll", namespaces
                               "InternalRenaming2.dll", namespaces ]

        let referenceCompilation = this.BuildContent(manager, "", references)
        let callables = GlobalCallableResolutions referenceCompilation.BuiltCompilation.Namespaces

        let decorator = new NameDecorator("QsRef")
        for idx = 0 to references.Declarations.Count - 1 do
            let name = decorator.Decorate(qualifiedName Signatures.InternalRenamingNs "Foo", idx)
            let specializations = callables.[name].Specializations
            Assert.Equal(4, specializations.Length)
            Assert.True(specializations |> Seq.forall (fun s -> s.SourceFile = callables.[name].SourceFile))


    [<Fact>]
    member this.``Combine conflicting syntax trees``() =

        let checkInvalidCombination (conflicts: ImmutableDictionary<_, _>) sources =
            let mutable combined = ImmutableArray<QsNamespace>.Empty
            let trees = sources |> Seq.map this.BuildReference |> Seq.toArray

            let onError _ (args: _ []) =
                Assert.Equal(2, args.Length)
                Assert.True(conflicts.ContainsKey(args.[0]))
                Assert.Equal(conflicts.[args.[0]], args.[1])

            let success = References.CombineSyntaxTrees(&combined, 0, new Action<_, _>(onError), trees)
            Assert.False(success, "combined conflicting syntax trees")

        let source = sprintf "Reference%i.dll"
        let chunks = LinkingTests.ReadAndChunkSourceFile "ReferenceLinking.qs"
        let buildDict (args: _ seq) = args.ToImmutableDictionary(fst, snd)

        let expectedErrs =
            buildDict [ ("Microsoft.Quantum.Testing.Linking.BigEndian", "Reference1.dll, Reference2.dll")
                        ("Microsoft.Quantum.Testing.Linking.Foo", "Reference1.dll, Reference2.dll")
                        ("Microsoft.Quantum.Testing.Linking.Bar", "Reference1.dll, Reference2.dll") ]

        checkInvalidCombination expectedErrs [ (source 1, chunks.[0]); (source 2, chunks.[0]) ]

        let expectedErrs =
            buildDict [ ("Microsoft.Quantum.Testing.Linking.BigEndian", "Reference1.dll, Reference2.dll") ]

        checkInvalidCombination expectedErrs [ (source 1, chunks.[0]); (source 2, chunks.[2]) ]
        checkInvalidCombination expectedErrs [ (source 1, chunks.[0]); (source 2, chunks.[3]) ]
        checkInvalidCombination expectedErrs [ (source 1, chunks.[2]); (source 2, chunks.[3]); (source 3, chunks.[4]) ]
        checkInvalidCombination expectedErrs [ (source 1, chunks.[3]); (source 2, chunks.[5]) ]


    [<Fact>]
    member this.``Combine syntax trees to a valid reference``() =

        let checkValidCombination (sources: ImmutableDictionary<_, _>) =
            let mutable combined = ImmutableArray<QsNamespace>.Empty
            let trees = sources |> Seq.map (fun kv -> this.BuildReference(kv.Key, fst kv.Value)) |> Seq.toArray
            let sourceIndex = (trees |> Seq.mapi (fun i (struct (x, _)) -> (x, i))).ToImmutableDictionary(fst, snd)

            let onError _ _ =
                Assert.False(true, "diagnostics generated upon combining syntax trees")

            let success = References.CombineSyntaxTrees(&combined, 0, new Action<_, _>(onError), trees)
            Assert.True(success, "failed to combine syntax trees")

            let decorator = new NameDecorator("QsRef")

            let undecorate (assertUndecorated: bool) (fullName: QsQualifiedName, srcIdx) =
                let name = decorator.Undecorate fullName.Name

                if name <> null then
                    Assert.Equal<string>(decorator.Decorate(name, srcIdx), fullName.Name)
                    { Namespace = fullName.Namespace; Name = name }
                else
                    Assert.False(assertUndecorated, sprintf "name %s is not decorated" (fullName.ToString()))
                    fullName

            /// Verifies that internal names have been decorated appropriately,
            /// and that the correct source is set.
            let AssertSource (fullName: QsQualifiedName, source, modifier: _ option) =
                match sources.TryGetValue source with
                | true, (_, decls: _ Set) ->
                    let idx = sourceIndex.[source]

                    let name =
                        if modifier.IsNone then undecorate false (fullName, idx)
                        elif modifier.Value = Internal then undecorate true (fullName, idx)
                        else fullName

                    Assert.True(decls.Contains name)
                | false, _ -> Assert.True(false, "wrong source")

            let onTypeDecl (tDecl: QsCustomType) =
                AssertSource(tDecl.FullName, tDecl.SourceFile, Some tDecl.Modifiers.Access)
                tDecl

            let onCallableDecl (cDecl: QsCallable) =
                AssertSource(cDecl.FullName, cDecl.SourceFile, Some cDecl.Modifiers.Access)
                cDecl

            let onSpecDecl (sDecl: QsSpecialization) =
                AssertSource(sDecl.Parent, sDecl.SourceFile, None)
                sDecl

            let checker = new CheckDeclarations(onTypeDecl, onCallableDecl, onSpecDecl)
            checker.OnCompilation(QsCompilation.New(combined, ImmutableArray<QsQualifiedName>.Empty)) |> ignore

        let source = sprintf "Reference%i.dll"
        let chunks = LinkingTests.ReadAndChunkSourceFile "ReferenceLinking.qs"
        let fullName (ns, name) = { Namespace = ns; Name = name }
        let buildDict (args: _ seq) = args.ToImmutableDictionary(fst, snd)

        let declInSource1 =
            new Set<_>([
                ("Microsoft.Quantum.Testing.Linking", "BigEndian") |> fullName
                ("Microsoft.Quantum.Testing.Linking", "Foo") |> fullName
                ("Microsoft.Quantum.Testing.Linking", "Bar") |> fullName
            ])

        checkValidCombination
            (buildDict [ (source 1, (chunks.[0], declInSource1))
                         (source 2, (chunks.[1], declInSource1)) ])

        checkValidCombination
            (buildDict [ (source 1, (chunks.[1], declInSource1))
                         (source 2, (chunks.[1], declInSource1)) ])

        checkValidCombination
            (buildDict [ (source 1, (chunks.[2], declInSource1))
                         (source 2, (chunks.[4], declInSource1)) ])

        checkValidCombination
            (buildDict [ (source 1, (chunks.[3], declInSource1))
                         (source 2, (chunks.[4], declInSource1)) ])

        let declInSource2 =
            new Set<_>([
                ("Microsoft.Quantum.Testing.Linking.Core", "BigEndian") |> fullName
                ("Microsoft.Quantum.Testing.Linking.Core", "Foo") |> fullName
                ("Microsoft.Quantum.Testing.Linking.Core", "Bar") |> fullName
            ])

        checkValidCombination
            (buildDict [ (source 1, (chunks.[0], declInSource1))
                         (source 2, (chunks.[6], declInSource2)) ])<|MERGE_RESOLUTION|>--- conflicted
+++ resolved
@@ -150,12 +150,8 @@
         let targetCallable =
             result.Namespaces
             |> Seq.find (fun ns -> ns.Name = Signatures.IntrinsicResolutionNs)
-<<<<<<< HEAD
             |> (fun x -> [ x ])
             |> SyntaxExtensions.Callables
-=======
-            |> (fun x -> [x]) |> SyntaxTreeExtensions.Callables
->>>>>>> 4660f1c6
             |> Seq.find (fun call -> call.FullName = targetCallName)
 
         (*Check that the operation is not intrinsic*)
