--- conflicted
+++ resolved
@@ -357,16 +357,11 @@
     <Compile Include="SymbolManagementTests.fs" />
     <Compile Include="OptimizationTests.fs" />
     <Compile Include="AccessModifierTests.fs" />
-<<<<<<< HEAD
     <Compile Include="CompilationLoaderTests.fs" />
     <Compile Include="CompilationTrackerTests.fs" />
-  </ItemGroup>
-=======
-    <Compile Include="CompilationLoaderTests.fs" />
     <Compile Include="QirTests.fs" />
-  
+
 </ItemGroup>
->>>>>>> 4660f1c6
 
   <ItemGroup>
     <PackageReference Include="Microsoft.NET.Test.Sdk" Version="16.3.0" />
