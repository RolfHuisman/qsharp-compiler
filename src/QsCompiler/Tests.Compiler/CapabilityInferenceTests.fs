--- conflicted
+++ resolved
@@ -21,13 +21,8 @@
 /// Asserts that the inferred capability of the callable with the given name matches the expected capability.
 let private expect capability name =
     let fullName = CapabilityVerificationTests.testName name
-<<<<<<< HEAD
     let actual = BuiltIn.TryGetRequiredCapability callables.[fullName].Attributes
     Assert.Equal(Value capability, actual)
-=======
-    let actual = SymbolResolution.TryGetRequiredCapability callables.[fullName].Attributes
-    Assert.Equal (Value capability, actual)
->>>>>>> 4660f1c6
 
 [<Fact>]
 let ``Infers BasicQuantumFunctionality by source code`` () =
