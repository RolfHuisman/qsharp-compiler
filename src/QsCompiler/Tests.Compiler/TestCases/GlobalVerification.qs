--- conflicted
+++ resolved
@@ -122,158 +122,6 @@
     }
 
 
-<<<<<<< HEAD
-	// checking for duplicate specializations
-
-	operation ValidSetOfSpecializations1 () : Unit {
-		body (...) {}
-		adjoint auto; 
-		controlled auto;
-		adjoint controlled auto;
-	}
-
-	operation ValidSetOfSpecializations2 () : Unit {
-		body (...) {}
-		adjoint auto; 
-		controlled auto;
-		controlled adjoint auto;
-	}
-
-	operation ValidSetOfSpecializations3 () : Unit {
-		body (...) {}
-		controlled adjoint auto;
-	}
-
-	operation ValidSetOfSpecializations4 () : Unit {
-		body (...) {}
-		adjoint auto;
-	}
-
-	operation ValidSetOfSpecializations5 () : Unit {
-		body (...) {}
-		controlled auto;
-	}
-
-	operation ValidSetOfSpecializations6 () : Unit {
-		body (...) {}
-		adjoint (...) {} 
-		controlled (cs, ...) {} 
-		adjoint controlled (cs, ...) {} 
-	}
-
-	operation ValidSetOfSpecializations7 () : Unit {
-		body (...) {}
-		adjoint (...) {} 
-		controlled (cs, ...) {} 
-		controlled adjoint (cs, ...) {} 
-	}
-
-	operation ValidSetOfSpecializations8 () : Unit {
-		body (...) {}
-		controlled adjoint (cs, ...) {} 
-	}
-
-	operation ValidSetOfSpecializations9 () : Unit {
-		body (...) {}
-		adjoint (...) {} 
-	}
-
-	operation ValidSetOfSpecializations10 () : Unit {
-		body (...) {}
-		controlled (cs, ...) {} 
-	}
-
-	operation ValidSetOfSpecializations11 () : Unit
-	is Adj + Ctl {
-		body (...) {}
-		controlled adjoint (cs, ...) {} 
-	}
-
-	operation ValidSetOfSpecializations12 () : Unit
-	is Adj + Ctl {
-		body (...) {}
-		adjoint (...) {} 
-	}
-
-	operation ValidSetOfSpecializations13 () : Unit
-	is Adj + Ctl {
-		body (...) {}
-		controlled (cs, ...) {} 
-	}
-
-
-	operation InvalidSetOfSpecializations1 () : Unit {
-		body (...) {}
-		controlled adjoint auto;
-		controlled adjoint auto;
-	}
-
-	operation InvalidSetOfSpecializations2 () : Unit {
-		body (...) {}
-		controlled adjoint auto;
-		controlled adjoint (cs, ...) {}
-	}
-
-	operation InvalidSetOfSpecializations3 () : Unit {
-		body (...) {}
-		controlled adjoint (cs, ...) {}
-		controlled adjoint (cs, ...) {}
-	}
-
-	operation InvalidSetOfSpecializations4 () : Unit {
-		body (...) {}
-		controlled adjoint auto;
-		adjoint controlled auto;
-	}
-
-	operation InvalidSetOfSpecializations5 () : Unit {
-		body (...) {}
-		controlled adjoint (cs, ...) {}
-		adjoint controlled auto;
-	}
-
-	operation InvalidSetOfSpecializations6 () : Unit {
-		body (...) {}
-		controlled adjoint (cs, ...) {}
-		adjoint controlled (cs, ...) {}
-	}
-
-	operation InvalidSetOfSpecializations7 () : Unit {
-		body (...) {}
-		adjoint auto;
-		adjoint auto;
-	}
-
-	operation InvalidSetOfSpecializations8 () : Unit {
-		body (...) {}
-		adjoint auto;
-		adjoint (...) {}
-	}
-
-	operation InvalidSetOfSpecializations9 () : Unit {
-		body (...) {}
-		adjoint (...) {}
-		adjoint (...) {}
-	}
-
-	operation InvalidSetOfSpecializations10 () : Unit {
-		body (...) {}
-		controlled auto;
-		controlled auto;
-	}
-
-	operation InvalidSetOfSpecializations11 () : Unit {
-		body (...) {}
-		controlled (cs, ...) {}
-		controlled auto;
-	}
-
-	operation InvalidSetOfSpecializations12 () : Unit {
-		body (...) {}
-		controlled (cs, ...) {}
-		controlled (cs, ...) {}
-	}
-=======
     // checking for duplicate specializations
 
     operation ValidSetOfSpecializations1 () : Unit {
@@ -424,7 +272,6 @@
         controlled (cs, ...) {}
         controlled (cs, ...) {}
     }
->>>>>>> b25d0470
 
 
     // all paths return a value or fail
