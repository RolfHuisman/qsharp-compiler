// Copyright (c) Microsoft Corporation.
// Licensed under the MIT License.

using System;
using System.Collections.Generic;
using System.Collections.Immutable;
using System.Diagnostics;
using System.Diagnostics.CodeAnalysis;
using System.Linq;
using Microsoft.Quantum.QsCompiler;
using Microsoft.Quantum.QsCompiler.DataTypes;
using Microsoft.Quantum.QsCompiler.SyntaxTokens;
using Microsoft.Quantum.QsCompiler.SyntaxTree;
using Microsoft.Quantum.QsCompiler.Transformations;
using Microsoft.Quantum.QsCompiler.Transformations.QsCodeOutput;
using YamlDotNet.Serialization;
using Range = Microsoft.Quantum.QsCompiler.DataTypes.Range;
using ResolvedTypeKind = Microsoft.Quantum.QsCompiler.SyntaxTokens.QsTypeKind<
    Microsoft.Quantum.QsCompiler.SyntaxTree.ResolvedType,
    Microsoft.Quantum.QsCompiler.SyntaxTree.UserDefinedType,
    Microsoft.Quantum.QsCompiler.SyntaxTree.QsTypeParameter,
    Microsoft.Quantum.QsCompiler.SyntaxTree.CallableInformation
>;

#nullable enable

namespace Microsoft.Quantum.Documentation
{
    // The next several types allow for adding attributes to
    // callables and UDTs with a single API, so that the extension
    // methods in this file can be written once for both kinds of
    // AST items.
    internal interface IAttributeBuilder<T>
    {
        public IAttributeBuilder<T> AddAttribute(QsDeclarationAttribute attribute);

        public T Build();
    }

    internal class Callable : IAttributeBuilder<QsCallable>
    {
        private readonly QsCallable callable;

        internal Callable(QsCallable callable)
        {
            this.callable = callable;
        }

        public IAttributeBuilder<QsCallable> AddAttribute(QsDeclarationAttribute attribute) =>
            new Callable(this.callable.AddAttribute(attribute));

        public QsCallable Build() => this.callable;
    }

    internal class Udt : IAttributeBuilder<QsCustomType>
    {
        private QsCustomType type;

        internal Udt(QsCustomType type)
        {
            this.type = type;
        }

        public IAttributeBuilder<QsCustomType> AddAttribute(QsDeclarationAttribute attribute) =>
            new Udt(this.type.AddAttribute(attribute));

        public QsCustomType Build() => this.type;
    }

    internal static class Extensions
    {
        internal static IAttributeBuilder<QsCallable> AttributeBuilder(
            this QsCallable callable) =>
                new Callable(callable);

        internal static IAttributeBuilder<QsCustomType> AttributeBuilder(
            this QsCustomType type) =>
                new Udt(type);

        /// <summary>
        ///      Given an attribute builder, returns a new copy of that builder
        ///      with one additional attribute.
        /// </summary>
        /// <typeparam name="T">The type of AST item decorated by the attribute builder.</typeparam>
        /// <param name="builder">The attribute builder to which the new attribute should be added.</param>
        /// <param name="namespace">The Q# namespace containing the new attribute.</param>
        /// <param name="name">The name of the Q# UDT for the new attribute.</param>
        /// <param name="input">The input to the Q# UDT's type constructor function for the given attribute.</param>
        /// <returns>A new attribute builder with the new attribute added.</returns>
        internal static IAttributeBuilder<T> WithAttribute<T>(
<<<<<<< HEAD
            this IAttributeBuilder<T> builder, string @namespace, string name,
            TypedExpression input
        ) =>
            builder.AddAttribute(
                AttributeUtils.BuildAttribute(
                    new QsQualifiedName(
                        @namespace,
                        name
                    ),
                    input
                )
            );
=======
            this IAttributeBuilder<T> builder,
            string @namespace,
            string name,
            TypedExpression input) =>
                builder.AddAttribute(
                    AttributeUtils.BuildAttribute(
                        new QsQualifiedName(
                            NonNullable<string>.New(@namespace),
                            NonNullable<string>.New(name)),
                        input));
>>>>>>> 2837183b

        private static IAttributeBuilder<T> WithDocumentationAttribute<T>(
            this IAttributeBuilder<T> builder,
            string attributeName,
            TypedExpression input) =>
                builder.WithAttribute(
                    "Microsoft.Quantum.Documentation",
                    attributeName,
                    input);

        private static TypedExpression AsLiteralExpression(this string literal) =>
            SyntaxGenerator.StringLiteral(
<<<<<<< HEAD
                literal,
                ImmutableArray<TypedExpression>.Empty
            );
=======
                NonNullable<string>.New(literal),
                ImmutableArray<TypedExpression>.Empty);
>>>>>>> 2837183b

        /// <summary>
        ///      Given an attribute builder, either returns it unmodified,
        ///      or returns a new copy of the attribute builder with a new
        ///      string-valued documentation attribute added.
        /// </summary>
        /// <typeparam name="T">The type of AST item decorated by the attribute builder.</typeparam>
        /// <param name="builder">The attribute builder to which the new attribute should be added.</param>
        /// <param name="attributeName">The name of the Q# UDT for the new attribute.</param>
        /// <param name="value">The value of the new attribute to be added, or <c>null</c> if no attribute is to be added.</param>
        /// <returns>A new attribute builder with the new attribute added, or <paramref name="builder"/> if <paramref name="value"/> is <c>null</c>.</returns>
        internal static IAttributeBuilder<T> MaybeWithSimpleDocumentationAttribute<T>(
            this IAttributeBuilder<T> builder, string attributeName, string? value) =>
                value == null || value.Trim().Length == 0
                ? builder
                : builder.WithDocumentationAttribute(
                    attributeName, value.AsLiteralExpression());

        /// <summary>
        ///      Given an attribute builder, returns a new attribute builder with
        ///      an attribute added for each string in a given collection.
        /// </summary>
        /// <typeparam name="T">The type of AST item decorated by the attribute builder.</typeparam>
        /// <param name="builder">The attribute builder to which the new attributes should be added.</param>
        /// <param name="attributeName">The name of the Q# UDT for the new attributes.</param>
        /// <param name="items">The values of the new attributes to be added.</param>
        /// <returns>A new attribute builder with the one new attribute added for each element of <paramref name="items"/>.</returns>
        internal static IAttributeBuilder<T> WithListOfDocumentationAttributes<T>(
            this IAttributeBuilder<T> builder,
            string attributeName,
            IEnumerable<string> items) =>
                items
                .Aggregate(
                    builder,
                    (acc, item) => acc.WithDocumentationAttribute(
                        attributeName, item.AsLiteralExpression()));

        internal static IAttributeBuilder<T> WithDocumentationAttributesFromDictionary<T>(
            this IAttributeBuilder<T> builder,
            string attributeName,
            IDictionary<string, string> items) =>
                items
                .Aggregate(
                    builder,
                    (acc, item) => acc.WithDocumentationAttribute(
                        attributeName,
                        // The following populates all of the metadata needed for a
                        // Q# literal of type (String, String).
                        SyntaxGenerator.TupleLiteral(
                            ImmutableArray.Create(
                                item.Key.AsLiteralExpression(),
                                item.Value.AsLiteralExpression()))));

        internal static string ToSyntax(this QsCustomType type) =>
            SyntaxTreeToQsharp.Default.ToCode(type);

        internal static string ToSyntax(this ResolvedCharacteristics characteristics) =>
            characteristics.SupportedFunctors switch
            {
                { IsNull: true } => "",
                { Item: { Count: 0 } } => "",
                // Be sure to add the leading space before is!
                { Item: var functors } => $" is {string.Join(" + ", functors.Select(functor => functor.ToSyntax()))}"
            };

        internal static string ToSyntax(this QsFunctor functor) =>
            functor.Tag switch
            {
                QsFunctor.Tags.Adjoint => "Adj",
                QsFunctor.Tags.Controlled => "Ctl",
                _ => "__invalid__"
            };

        internal static string ToSyntax(this QsCallable callable)
        {
            var signature = SyntaxTreeToQsharp.DeclarationSignature(
                callable, SyntaxTreeToQsharp.Default.ToCode);

            // The signature provided by SyntaxTreeToQsharp doesn't include
            // the characteristics (e.g.: `is Adj + Ctl`) for the callable, so
            // we add that here.            };
            return $"{signature}{callable.Signature.Information.Characteristics.ToSyntax()}";
        }

        internal static string MaybeWithSection(this string document, string name, string? contents) =>
            contents == null || contents.Trim().Length == 0
            ? document
            : document.WithSection(name, contents);

        internal static string WithSection(this string document, string name, string contents) =>
            $"{document}\n\n## {name}\n\n{contents}";

        internal static string WithYamlHeader(this string document, object header) =>
            $"---\n{new SerializerBuilder().Build().Serialize(header)}---\n{document}";

        internal static bool IsDeprecated(this QsCallable callable, out string? replacement)
        {
            var redirect = SymbolResolution.TryFindRedirect(callable.Attributes);
            if (redirect.IsNull)
            {
                replacement = null;
                return false;
            }
            else
            {
                replacement = redirect.Item;
                return true;
            }
        }

        internal static bool IsDeprecated(this QsCustomType type, [NotNullWhen(true)] out string? replacement)
        {
            var redirect = SymbolResolution.TryFindRedirect(type.Attributes);
            if (redirect.IsNull)
            {
                replacement = null;
                return false;
            }
            else
            {
                replacement = redirect.Item;
                return true;
            }
        }

        internal static Dictionary<string, ResolvedType> ToDictionaryOfDeclarations(this QsTuple<LocalVariableDeclaration<QsLocalSymbol>> items) =>
            items.InputDeclarations().ToDictionary(
                declaration => declaration.Item1,
                declaration => declaration.Item2);

        internal static Dictionary<string, ResolvedType> ToDictionaryOfDeclarations(this QsTuple<QsTypeItem> typeItems) =>
            typeItems.TypeDeclarations().ToDictionary(
                declaration => declaration.Item1,
                declaration => declaration.Item2);

        internal static List<(string, ResolvedType)> TypeDeclarations(this QsTuple<QsTypeItem> typeItems) => typeItems switch
            {
                QsTuple<QsTypeItem>.QsTuple tuple =>
                    tuple.Item.SelectMany(
                        item => item.TypeDeclarations())
                    .ToList(),
                QsTuple<QsTypeItem>.QsTupleItem item => item.Item switch
                    {
                        QsTypeItem.Anonymous _ => new List<(string, ResolvedType)>(),
                        QsTypeItem.Named { Item: var named } =>
                            new List<(string, ResolvedType)>
<<<<<<< HEAD
                            {(
                                named.Item.VariableName,
                                named.Item.Type
                            )},
=======
                            {
                                (named.VariableName.Value, named.Type)
                            },
>>>>>>> 2837183b
                        _ => throw new ArgumentException($"Type item {item} is neither anonymous nor named.", nameof(typeItems)),
                    },
                _ => throw new ArgumentException($"Type items {typeItems} aren't a tuple of type items.", nameof(typeItems)),
            };

        internal static List<(string, ResolvedType)> InputDeclarations(this QsTuple<LocalVariableDeclaration<QsLocalSymbol>> items) => items switch
            {
                QsTuple<LocalVariableDeclaration<QsLocalSymbol>>.QsTuple tuple =>
                    tuple.Item.SelectMany(
                        item => item.InputDeclarations())
                    .ToList(),
                QsTuple<LocalVariableDeclaration<QsLocalSymbol>>.QsTupleItem item =>
                    new List<(string, ResolvedType)>
                    {
                        (
                            item.Item.VariableName switch
                            {
                                QsLocalSymbol.ValidName name => name.Item,
                                _ => "__invalid__",
                            },
                            item.Item.Type)
                    },
                _ => throw new Exception()
            };

        internal static string ToMarkdownLink(this ResolvedType type) => type.Resolution switch
            {
                ResolvedTypeKind.ArrayType array => $"{array.Item.ToMarkdownLink()}[]",
                ResolvedTypeKind.Function function =>
                    $"{function.Item1.ToMarkdownLink()} -> {function.Item2.ToMarkdownLink()}",
                ResolvedTypeKind.Operation operation =>
                    $@"{operation.Item1.Item1.ToMarkdownLink()} => {operation.Item1.Item2.ToMarkdownLink()} {
                        operation.Item2.Characteristics.ToSyntax()}",
                ResolvedTypeKind.TupleType tuple => "(" + string.Join(
                    ",", tuple.Item.Select(ToMarkdownLink)) + ")",
                ResolvedTypeKind.UserDefinedType udt => udt.Item.ToMarkdownLink(),
                ResolvedTypeKind.TypeParameter typeParam =>
                    $"'{typeParam.Item.TypeName}",
                _ => type.Resolution.Tag switch
                    {
                        ResolvedTypeKind.Tags.BigInt => "[BigInt](xref:microsoft.quantum.lang-ref.bigint)",
                        ResolvedTypeKind.Tags.Bool => "[Bool](xref:microsoft.quantum.lang-ref.bool)",
                        ResolvedTypeKind.Tags.Double => "[Double](xref:microsoft.quantum.lang-ref.double)",
                        ResolvedTypeKind.Tags.Int => "[Int](xref:microsoft.quantum.lang-ref.int)",
                        ResolvedTypeKind.Tags.Pauli => "[Pauli](xref:microsoft.quantum.lang-ref.pauli)",
                        ResolvedTypeKind.Tags.Qubit => "[Qubit](xref:microsoft.quantum.lang-ref.qubit)",
                        ResolvedTypeKind.Tags.Range => "[Range](xref:microsoft.quantum.lang-ref.range)",
                        ResolvedTypeKind.Tags.String => "[String](xref:microsoft.quantum.lang-ref.string)",
                        ResolvedTypeKind.Tags.UnitType => "[Unit](xref:microsoft.quantum.lang-ref.unit)",
                        ResolvedTypeKind.Tags.InvalidType => "__invalid__",
                        _ => $"__invalid<{type.Resolution.ToString()}>__",
                    },
            };

        internal static string ToMarkdownLink(this UserDefinedType type) =>
            $"[{type.Name}](xref:{type.Namespace}.{type.Name})";

        internal static bool IsInCompilationUnit(this QsNamespaceElement element) =>
            element switch
            {
                QsNamespaceElement.QsCallable callable => callable.Item.IsInCompilationUnit(),
                QsNamespaceElement.QsCustomType type => type.Item.IsInCompilationUnit(),
                _ => false,
            };

        internal static bool IsInCompilationUnit(this QsCallable callable) =>
            callable.SourceFile.EndsWith(".qs");

        internal static bool IsInCompilationUnit(this QsCustomType type) =>
            type.SourceFile.EndsWith(".qs");

        internal static QsCustomType WithoutDocumentationAndComments(this QsCustomType type) =>
            new QsCustomType(
                fullName: type.FullName,
                attributes: type.Attributes,
                modifiers: type.Modifiers,
                sourceFile: type.SourceFile,
                location: type.Location,
                type: type.Type,
                typeItems: type.TypeItems,
                documentation: ImmutableArray<string>.Empty,
                comments: QsComments.Empty);
    }
}<|MERGE_RESOLUTION|>--- conflicted
+++ resolved
@@ -88,31 +88,13 @@
         /// <param name="input">The input to the Q# UDT's type constructor function for the given attribute.</param>
         /// <returns>A new attribute builder with the new attribute added.</returns>
         internal static IAttributeBuilder<T> WithAttribute<T>(
-<<<<<<< HEAD
-            this IAttributeBuilder<T> builder, string @namespace, string name,
-            TypedExpression input
-        ) =>
-            builder.AddAttribute(
-                AttributeUtils.BuildAttribute(
-                    new QsQualifiedName(
-                        @namespace,
-                        name
-                    ),
-                    input
-                )
-            );
-=======
             this IAttributeBuilder<T> builder,
             string @namespace,
             string name,
             TypedExpression input) =>
                 builder.AddAttribute(
                     AttributeUtils.BuildAttribute(
-                        new QsQualifiedName(
-                            NonNullable<string>.New(@namespace),
-                            NonNullable<string>.New(name)),
-                        input));
->>>>>>> 2837183b
+                        new QsQualifiedName(@namespace, name), input));
 
         private static IAttributeBuilder<T> WithDocumentationAttribute<T>(
             this IAttributeBuilder<T> builder,
@@ -124,15 +106,7 @@
                     input);
 
         private static TypedExpression AsLiteralExpression(this string literal) =>
-            SyntaxGenerator.StringLiteral(
-<<<<<<< HEAD
-                literal,
-                ImmutableArray<TypedExpression>.Empty
-            );
-=======
-                NonNullable<string>.New(literal),
-                ImmutableArray<TypedExpression>.Empty);
->>>>>>> 2837183b
+            SyntaxGenerator.StringLiteral(literal, ImmutableArray<TypedExpression>.Empty);
 
         /// <summary>
         ///      Given an attribute builder, either returns it unmodified,
@@ -279,16 +253,9 @@
                         QsTypeItem.Anonymous _ => new List<(string, ResolvedType)>(),
                         QsTypeItem.Named { Item: var named } =>
                             new List<(string, ResolvedType)>
-<<<<<<< HEAD
-                            {(
-                                named.Item.VariableName,
-                                named.Item.Type
-                            )},
-=======
                             {
-                                (named.VariableName.Value, named.Type)
+                                (named.VariableName, named.Type)
                             },
->>>>>>> 2837183b
                         _ => throw new ArgumentException($"Type item {item} is neither anonymous nor named.", nameof(typeItems)),
                     },
                 _ => throw new ArgumentException($"Type items {typeItems} aren't a tuple of type items.", nameof(typeItems)),
